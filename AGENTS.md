# AGENTS.md

# Contributor & Agent Guide

> **Note on Git & GitHub Management:**
> - **Always use standard `git` and GitHub CLI (`gh`) commands for all routine git and GitHub repository management (branching, committing, pushing, PR creation, merging, etc.).**
> - **The MCP tools should only be used for actions or data that are not easily accessible via standard commands, such as automated retrieval of review comments on a PR, or advanced API queries.**
> - **Do not use the MCP for basic git/GitHub operations that are well-supported by `git` or `gh`.**
> - **Create (or owerwrite) a temporary md file as NEW_PR.md or NEW_ISSUE.md and as for review. Then use this with gh as a body-file argument. After the issue/pr is created, delete the file unasked.

This file provides essential context and rules for both human and AI contributors working in this repository. It is adapted from the core working agreement in CLAUDE.md and is the primary source of truth for agent-driven development.

---

## Repository Structure & Focus
- **Work in the `internal/`, `cmd/`, and root-level config/docs files.**
- **docs/issues/** markdown files are the primary source for project status, progress, and workflow. Each major task or feature is tracked as a self-contained issue doc.
- **PLAN.md** is always up to date and must be referenced for project architecture and objectives.
- **CLAUDE.md** contains the canonical working agreement; this file summarizes and adapts it for agent use.

---

## Development Environment
- Use Go 1.21+ (see `.tool-versions` or Dockerfile for specifics).
- Install dependencies with `make deps` or `go mod tidy`.
- Use `make lint` to run all linters (golangci-lint, gofmt, etc.).
- Use `make test` to run all tests (unit, race, coverage).
- Use `make` to see all available targets.
- CI runs on Ubuntu with the same Makefile commands.

---

## Testing & Validation
- **Test-Driven Development (TDD) is mandatory:**
  - Write a failing test before implementing any feature or fix.
  - All code must be covered by tests (unit, integration, or e2e as appropriate).
  - Code coverage must remain above 90% (enforced in CI).
- Run `make lint` and `make test` before every commit and PR.
- No code is merged unless all tests and linters pass.
- Use table-driven tests and cover edge/error cases.

---

## Contribution & Style Guidelines
- **Go best practices:**
  - Idiomatic naming, clear error handling, and documentation for all exported types/functions.
  - Keep code DRY, simple, and maintainable.
  - No TODOs left unresolved in code or docs.
- **Documentation:**
  - Update the relevant issue doc in docs/issues/ with every significant change.
  - Document rationale for changes and workflow updates in the issue doc.
- **Review process:**
  - All review comments must be addressed in code or docs before merging.
  - For performance/architecture feedback, implement the solution immediately (do not defer).
- **CI Monitoring and Enforcement:**
<<<<<<< HEAD
  - After any push to the repository, you **must** use `gh run list` to view the latest GitHub Actions runs for your commit/branch.
  - Use `gh run watch <run-id>` to monitor the status of each CI job (Lint, Build, Test, etc.) until completion.
  - **It is mandatory to wait for all CI jobs to complete and to fix any CI failures before proceeding with further work, review, or merging.**
  - No code is merged unless all CI checks pass for the latest commit.
=======
  - After any push to the repository, you **must** sleep a few seconds and use `gh run list` to view the latest GitHub Actions runs for your commit/branch.
  - Retry if not, but once you spotted an active job run, attach to it using `watch`.
  - Use `gh run watch <run-id>` to monitor the status of each CI job (Lint, Build, Test, etc.) until completion.
  - **It is mandatory to wait for all CI jobs to complete and to fix any CI failures before proceeding with further work, review, or merging.**
  - No code is merged unless all CI checks pass for the latest commit.

>>>>>>> 3ec54fec

---

## PR Instructions
- **Title format:** `[<area>] <Short Description>` (e.g., `[proxy] Add streaming support`)
- **Description:**
  - Reference related checklist items in the relevant issue doc and PLAN.md.
  - Summarize what changed, why, and how it was validated.
  - Note any new or updated tests and coverage impact.
  - Note which issue doc is being addressed.
- **Checklist before merging:**
  - [ ] All tests pass (`make test`)
  - [ ] All linters pass (`make lint`)
  - [ ] Coverage is 90%+
  - [ ] Issue doc and PLAN.md are current
  - [ ] No unresolved TODOs or review comments
  - [ ] All CI jobs have passed for the latest commit (`gh run list`/`gh run watch`)

---

## Agent-Specific Instructions
- **Always use `git` and `gh` for all standard git and GitHub management tasks.**
- **Only use the MCP for actions or data not easily accessible via `git` or `gh`, such as automated retrieval of review comments on a PR, or advanced API queries.**
- Always explore relevant context in the current issue doc, PLAN.md, and CLAUDE.md before making changes.
- Prefer small, reviewable increments and document every step in the relevant issue doc.
- When in doubt, update documentation and ask for clarification in PRs.
- Respect the most nested AGENTS.md if present in subfolders.

---

**For more details, see CLAUDE.md and the root Makefile.** <|MERGE_RESOLUTION|>--- conflicted
+++ resolved
@@ -53,19 +53,11 @@
   - All review comments must be addressed in code or docs before merging.
   - For performance/architecture feedback, implement the solution immediately (do not defer).
 - **CI Monitoring and Enforcement:**
-<<<<<<< HEAD
-  - After any push to the repository, you **must** use `gh run list` to view the latest GitHub Actions runs for your commit/branch.
-  - Use `gh run watch <run-id>` to monitor the status of each CI job (Lint, Build, Test, etc.) until completion.
-  - **It is mandatory to wait for all CI jobs to complete and to fix any CI failures before proceeding with further work, review, or merging.**
-  - No code is merged unless all CI checks pass for the latest commit.
-=======
   - After any push to the repository, you **must** sleep a few seconds and use `gh run list` to view the latest GitHub Actions runs for your commit/branch.
   - Retry if not, but once you spotted an active job run, attach to it using `watch`.
   - Use `gh run watch <run-id>` to monitor the status of each CI job (Lint, Build, Test, etc.) until completion.
   - **It is mandatory to wait for all CI jobs to complete and to fix any CI failures before proceeding with further work, review, or merging.**
   - No code is merged unless all CI checks pass for the latest commit.
-
->>>>>>> 3ec54fec
 
 ---
 
