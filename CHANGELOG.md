--- conflicted
+++ resolved
@@ -10,11 +10,8 @@
 
 ### Added
 
-<<<<<<< HEAD
 - **Prometheus metrics endpoint** ([#218](https://github.com/sofatutor/llm-proxy/pull/218)): Adds a `/metrics/prometheus` handler and route that exposes the proxy’s counters in Prometheus text exposition format while keeping the JSON `/metrics` endpoint intact, with new tests covering format output, key metrics, and resilience when initialization is missing.
-=======
 - **External Redis Helm Support** ([#217](https://github.com/sofatutor/llm-proxy/pull/217)): Added support for configuring external Redis backends for the event bus, HTTP cache, and distributed rate limiting with validation, environment injections, and secret safeguards so the chart can safely switch between managed Redis and in-memory defaults while doc samples explain secure setup.
->>>>>>> 9c49fd46
 - **Secure Helm secrets** ([#215](https://github.com/sofatutor/llm-proxy/pull/215)): Added secure injection for MANAGEMENT_TOKEN and DATABASE_URL so production can reference existing Secrets while still supporting optional chart-managed values, external Postgres connections, and partial secret deployments without storing sensitive data in values.yaml.
 - **Helm validation workflow** ([#214](https://github.com/sofatutor/llm-proxy/pull/214)): Added a deterministic validation script plus CI job that lint-checks and renders the Helm chart with representative overrides so chart regressions fail fast during validation.
 - **Helm installer helper** ([#214](https://github.com/sofatutor/llm-proxy/pull/214)): Introduced a repo-local Helm install script that downloads releases, verifies SHA-256 checksums, and keeps CI compliant with the organization allowlist before running chart validation.
