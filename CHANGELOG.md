--- conflicted
+++ resolved
@@ -10,19 +10,13 @@
 
 ### Changed
 
-<<<<<<< HEAD
-- **Async Unlimited Token Tracking** ([#234](https://github.com/sofatutor/llm-proxy/pull/234)): Moves unlimited-token usage tracking into an async, bounded-buffer flow while keeping limited-token tracking synchronous, preventing slowdowns under load even though buffer overflows (logged at DEBUG) can drop events.
-
-### Fixed
-
+- **Cache Fastpath Tuning** ([#233](https://github.com/sofatutor/llm-proxy/pull/233)): Skips token tracking and upstream API-key lookups on true cache hits while deferring key resolution until a request must go upstream, hardens POST body hashing to opted-in requests with bounded sizes, and retunes Redis cache client defaults for more reliable caching behavior.
+- **Async Unlimited Token Tracking** ([#234](https://github.com/sofatutor/llm-proxy/pull/234)): Moves unlimited-token usage tracking into an async, bounded-buffer flow while keeping limited-token tracking synchronous, preventing slowdowns under load (buffer overflows are logged at DEBUG and may drop events).
+
+### Fixed
+
+- **Token Logging Obfuscation** ([#236](https://github.com/sofatutor/llm-proxy/pull/236)): Masks tokens in logs and error messages to prevent accidental secret leakage, improving operational security without changing behavior.
 - **Consistent Validator Cache** ([#234](https://github.com/sofatutor/llm-proxy/pull/234)): Ensures the cached validator population is always consistently updated with regression coverage to prevent missed validators.
-=======
-- **Cache Fastpath Tuning** ([#233](https://github.com/sofatutor/llm-proxy/pull/233)): Skips token tracking and upstream API-key lookups on true cache hits while deferring key resolution until a request must go upstream, hardens POST body hashing to opted-in requests with bounded sizes, and retunes Redis cache client defaults for more reliable caching behavior.
-
-### Fixed
-
-- **Token Logging Obfuscation** ([#236](https://github.com/sofatutor/llm-proxy/pull/236)): Masks tokens in logs and error messages to prevent accidental secret leakage, improving operational security without changing behavior.
->>>>>>> be17ced2
 - **Atomic Token Request Limit** ([#232](https://github.com/sofatutor/llm-proxy/pull/232)): Prevents token usage from exceeding `max_requests` by atomically guarding updates, distinguishing quota failures, aligning mock and DB semantics, and adding regression tests, while also fixing Prometheus metric writes to satisfy staticcheck.
 
 ## December 29, 2025
