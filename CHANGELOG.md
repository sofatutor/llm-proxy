--- conflicted
+++ resolved
@@ -10,11 +10,8 @@
 
 ### Added
 
-<<<<<<< HEAD
 - **MySQL Helm Chart Support** ([#255](https://github.com/sofatutor/llm-proxy/pull/255)): Adds comprehensive MySQL support to the Helm chart with values, templates, helper functions, deployment integration, and updated docs so users can deploy llm-proxy with MySQL alongside SQLite and PostgreSQL.
 - **MySQL Compose Profile** ([#253](https://github.com/sofatutor/llm-proxy/pull/253)): Added optional MySQL backend with dedicated Docker Compose services, build flags, docs, and environment vars so teams can run isolated dev and test stacks alongside existing databases.
-
-=======
 - **MySQL Integration Suite** ([#256](https://github.com/sofatutor/llm-proxy/pull/256)): Introduced comprehensive MySQL integration tests and helpers covering connections, migrations, CRUD operations, concurrency, transactions, and stats so the suite can be exercised locally and validated in CI.
 - **MySQL CI Pipeline** ([#256](https://github.com/sofatutor/llm-proxy/pull/256)): Added a dedicated GitHub Actions job with MySQL 8.0 services, health checks, environment configuration, a Makefile target, and a helper script so integration suites run reliably and contribute coverage in CI.
 - **MySQL Compose Profile** ([#253](https://github.com/sofatutor/llm-proxy/pull/253)): Added optional MySQL backend with dedicated Docker Compose services, build flags, docs, and environment vars so teams can run isolated dev and test stacks alongside existing databases.
@@ -23,7 +20,6 @@
 
 - **Coverage Merge Logic** ([#256](https://github.com/sofatutor/llm-proxy/pull/256)): Ensured duplicate coverage entries from multiple suites are merged by taking the maximum count per line so the combined report stays accurate.
 
->>>>>>> e64a9f4c
 ## January 01, 2026
 
 ### Added
