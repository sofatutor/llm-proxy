# Changelog

All notable changes to this project will be documented in this file.

The format is based on [Common Changelog](https://common-changelog.org/).

---

## January 01, 2026

### Added

<<<<<<< HEAD
- **MySQL Schema Migrations** ([#248](https://github.com/sofatutor/llm-proxy/pull/248)): Adds MySQL-specific goose migrations that translate the existing PostgreSQL schema into MySQL 8.0+ syntax with dialect-aware type mappings, index-friendly length limits, and four incremental scripts covering core tables, deactivation tracking, cache hit counts, and token identifiers.
=======
- **Encryption Security Docs** ([#250](https://github.com/sofatutor/llm-proxy/pull/250)): Added comprehensive security guidance covering encryption, `.env` examples, AGENTS documentation, and troubleshooting so operators understand how to configure `ENCRYPTION_KEY` and migrate securely.
>>>>>>> 7b49b5b7
- **MySQL Driver Integration** ([#247](https://github.com/sofatutor/llm-proxy/pull/247)): Introduces a build-tag gated MySQL driver with connection pooling, health checks, dynamic table discovery, and stub fallback so the proxy can optionally compile with MySQL support while maintaining PostgreSQL parity.
- **Redis Dashboard Config** ([#239](https://github.com/sofatutor/llm-proxy/pull/239)): Added optional Redis metrics dashboard ConfigMap for Grafana sidecar discovery so the upstream Helm chart can ship the Redis exporter dashboard via `metrics.redisDashboard`.

### Changed

<<<<<<< HEAD
- **MySQL Migration Runner** ([#248](https://github.com/sofatutor/llm-proxy/pull/248)): Extends migration detection to recognize MySQL drivers, resolves mysql-specific migration paths, and introduces named-lock helpers mirroring PostgreSQL advisory locks so schema updates run safely across dialects.
=======
- **Provider-Agnostic API Keys** ([#250](https://github.com/sofatutor/llm-proxy/pull/250)): Renamed `openai_api_key` to `api_key` across schema, migrations, CLI, API, admin UI, and tests while maintaining encryption, migration, and backward-compatibility behaviors so deployments remain provider-neutral without breaking existing installations.
>>>>>>> 7b49b5b7
- **Admin Probe Defaults** ([#239](https://github.com/sofatutor/llm-proxy/pull/239)): Admin deployment now uses dedicated liveness/readiness probes targeting `/auth/login`, avoiding Helm rollout failures caused by reusing the main service probes.

## December 31, 2025

### Added

- **Admin UI Workload** ([#231](https://github.com/sofatutor/llm-proxy/pull/231)): Adds an optional `admin.enabled` Helm workload with Deployment, Service, and Ingress templates so the Admin UI can be exposed through customizable ingress settings.
- **Token Env Support** ([#237](https://github.com/sofatutor/llm-proxy/pull/237)): Benchmark mode now honors CLI token environment variables so credentials can be supplied securely and consistently like other commands.

### Changed

- **Cache Fastpath Tuning** ([#233](https://github.com/sofatutor/llm-proxy/pull/233)): Skips token tracking and upstream API-key lookups on true cache hits while deferring key resolution until a request must go upstream, hardens POST body hashing to opted-in requests with bounded sizes, and retunes Redis cache client defaults for more reliable caching behavior.
- **Clarify Token Counters** ([#235](https://github.com/sofatutor/llm-proxy/pull/235)): Clarifies the admin UI’s token request counter semantics, sharpens the env-file warning messaging, and trims login token input so administrators avoid confusion and stray whitespace issues.
- **Async Unlimited Token Tracking** ([#234](https://github.com/sofatutor/llm-proxy/pull/234)): Moves unlimited-token usage tracking into an async, bounded-buffer flow while keeping limited-token tracking synchronous, preventing slowdowns under load (buffer overflows are logged at DEBUG and may drop events).
- **Helm OCI Publishing** ([#231](https://github.com/sofatutor/llm-proxy/pull/231)): Publishes Helm charts to `oci://ghcr.io/<owner>/charts/llm-proxy` and ensures Docker smoke tests for `v*` tags pull the semver bump so release artifacts no longer collide.
- **Helm Security Defaults** ([#231](https://github.com/sofatutor/llm-proxy/pull/231)): Aligns container and Helm security contexts with stable numeric UID/GID, executable permissions, and updated NOTES/values defaults for ingress URLs and `fsGroup` so deployments start with consistent settings.
- **Pooled Benchmark Client** ([#237](https://github.com/sofatutor/llm-proxy/pull/237)): Benchmark requests reuse a pooled HTTP client with aggressive keep-alive defaults to reduce variance and stress connection reuse across runs.

### Fixed

- **Token Logging Obfuscation** ([#236](https://github.com/sofatutor/llm-proxy/pull/236)): Masks tokens in logs and error messages to prevent accidental secret leakage, improving operational security without changing behavior.
- **Consistent Validator Cache** ([#234](https://github.com/sofatutor/llm-proxy/pull/234)): Fixes cached validator population to use token-string lookup (`GetTokenByToken`) instead of ID lookup, ensuring the cache is populated correctly for validation requests.
- **Atomic Token Request Limit** ([#232](https://github.com/sofatutor/llm-proxy/pull/232)): Prevents token usage from exceeding `max_requests` by atomically guarding updates, distinguishing quota failures, aligning mock and DB semantics, and adding regression tests, while also fixing Prometheus metric writes to satisfy staticcheck.

## December 29, 2025

### Added

- **Grafana Dashboard Provisioning** ([#230](https://github.com/sofatutor/llm-proxy/pull/230)): Adds a ready-to-import Grafana dashboard JSON with overview, request, cache, and runtime panels plus Helm sidecar provisioning guidance so Prometheus operability can be visualized and monitored consistently.
- **Runtime Metrics Export** ([#228](https://github.com/sofatutor/llm-proxy/pull/228)): Added Go runtime metrics (goroutines, heap/memory, and GC stats) to the `/metrics/prometheus` handler so capacity planning and operational monitoring can surface key resource signals, with tests ensuring these metrics appear regardless of proxy initialization.
- **Helm Deployment Docs** ([#222](https://github.com/sofatutor/llm-proxy/pull/222)): Adds docs/deployment/helm.md, updates docs/deployment/index.md with a Helm section, and captures Helm quick starts for SQLite, PostgreSQL, Redis, ingress, and autoscaling along with secure defaults, dispatcher secret guidance, and clarified deployment source choices.

### Changed

- **Observability Docs Coverage** ([#230](https://github.com/sofatutor/llm-proxy/pull/230)): Documents Grafana import options and dashboard placement across observability docs and Helm READMEs so operators understand how to provision the new dashboard alongside the existing Prometheus metrics.
- **Observability Docs Update** ([#228](https://github.com/sofatutor/llm-proxy/pull/228)): Expanded docs/observability/instrumentation.md with a table of the new runtime metrics and sample PromQL queries so operators know what metrics are available and how to query them.

## December 28, 2025

### Added

- **Publish Helm Chart OCI** ([#223](https://github.com/sofatutor/llm-proxy/pull/223)): Helm chart is now built, packaged with dependencies, and published as an OCI artifact to GHCR from version tags so cluster installs no longer require cloning the repository.

### Changed

- **Document OCI Helm Install** ([#223](https://github.com/sofatutor/llm-proxy/pull/223)): README, Helm docs, deployment guide, and release process docs now describe the OCI installation flow with placeholder versions, standardized ghcr.io references, clarified dependency packaging, and removal of unsupported search commands.


## December 27, 2025

### Added

- **Ingress and HPA Helm Support** ([#221](https://github.com/sofatutor/llm-proxy/pull/221)): Added optional Ingress and HorizontalPodAutoscaler templates with TLS, annotations, and autoscaling metrics validation plus README/EXAMPLES docs so production deployments can opt into standard routing and scaling without introducing cloud-specific dependencies.
- **PostgreSQL Helm Config** ([#219](https://github.com/sofatutor/llm-proxy/pull/219)): Added optional in-cluster and external PostgreSQL configuration to the Helm chart with configurable SSL mode so deployments can choose managed Postgres securely while reusing Bitnami helpers.
- **Prometheus metrics endpoint** ([#218](https://github.com/sofatutor/llm-proxy/pull/218)): Adds a `/metrics/prometheus` handler and route that exposes the proxy’s counters in Prometheus text exposition format while keeping the JSON `/metrics` endpoint intact, with new tests covering format output, key metrics, and resilience when initialization is missing.
- **External Redis Helm Support** ([#217](https://github.com/sofatutor/llm-proxy/pull/217)): Added support for configuring external Redis backends for the event bus, HTTP cache, and distributed rate limiting with validation, environment injections, and secret safeguards so the chart can safely switch between managed Redis and in-memory defaults while doc samples explain secure setup.
- **Secure Helm secrets** ([#215](https://github.com/sofatutor/llm-proxy/pull/215)): Added secure injection for MANAGEMENT_TOKEN and DATABASE_URL so production can reference existing Secrets while still supporting optional chart-managed values, external Postgres connections, and partial secret deployments without storing sensitive data in values.yaml.
- **Helm validation workflow** ([#214](https://github.com/sofatutor/llm-proxy/pull/214)): Added a deterministic validation script plus CI job that lint-checks and renders the Helm chart with representative overrides so chart regressions fail fast during validation.
- **Helm installer helper** ([#214](https://github.com/sofatutor/llm-proxy/pull/214)): Introduced a repo-local Helm install script that downloads releases, verifies SHA-256 checksums, and keeps CI compliant with the organization allowlist before running chart validation.
- **Bootstrap Helm chart** ([#208](https://github.com/sofatutor/llm-proxy/pull/208)): Introduced a minimal Helm chart with a Deployment, Service, and health probes so the proxy can be deployed to Kubernetes, providing the foundational structure future enhancements will extend.

### Changed

- **Secure dispatcher config** ([#220](https://github.com/sofatutor/llm-proxy/pull/220)): Removed dispatcher.apiKey.value so non-file services must supply API keys via existing secrets, simplified validation, and refreshed docs/NOTES messaging so the optional dispatcher deployment stays secure and clearly documented while tests mirror the new errors.
- **Postgres Helm Docs** ([#219](https://github.com/sofatutor/llm-proxy/pull/219)): Cleaned Helm examples numbering, removed a redundant NOTES warning, and expanded helper comments so operators understand how Bitnami ports and SSL configuration propagate into the chart values.
- **Clarify metrics documentation** ([#218](https://github.com/sofatutor/llm-proxy/pull/218)): Documented the new Prometheus scraping example, explained that METRICS_PATH covers both JSON and Prometheus endpoints, updated wording to “additional,” and reaffirmed that the existing `/metrics` JSON behavior remains unchanged so operators can configure scraping reliably.
- **Harden Helm deployment** ([#215](https://github.com/sofatutor/llm-proxy/pull/215)): Enforced deterministic env var ordering, added NOTES warnings for missing MANAGEMENT_TOKEN, tightened documentation and prerequisites, and rewrote the Helm secret tests to use --show-only rendering plus scoped validation for more reliable verification.
- **Document Helm validation** ([#214](https://github.com/sofatutor/llm-proxy/pull/214)): Updated the Helm chart README to explain how to run the new validation script locally so contributors understand the linting and templating coverage provided by CI.

### Fixed

- **Metrics stability improvements** ([#218](https://github.com/sofatutor/llm-proxy/pull/218)): Eliminated the data race in `Metrics()`, added nil guards, increased uptime precision to full floats, and made the Prometheus handler tests verify no panic on write failures so metrics stay accurate and reliable.
- **Chart service annotations fix** ([#214](https://github.com/sofatutor/llm-proxy/pull/214)): Prevented emitting an empty Service annotations block to keep rendered templates clean and avoid confusing diffs.

## December 15, 2025

### Added

- **Publish latest Docker tag** ([#201](https://github.com/sofatutor/llm-proxy/pull/201)): Docker workflow now tags GHCR images from the default branch with `:latest` alongside the existing `:main` and `:sha-xxxxx` tags, aligning published artifacts with the README reference and keeping PR builds unchanged.

### Changed

- **Realign Docs Links** ([#197](https://github.com/sofatutor/llm-proxy/pull/197)): Updated documentation references after the reorg, added lightweight redirect stubs for legacy entrypoints, refreshed archived issue tracking docs, and introduced the Phase 6 runtime config proposal for DB overrides.


## December 14, 2025

### Added

- **Redis Streams dispatcher** ([#193](https://github.com/sofatutor/llm-proxy/pull/193)): Integrated the dispatcher with Redis Streams for durable at-least-once delivery plus automatic recovery and detailed lag/processing metrics so operator health checks can observe processing rate, lag count, stream length, and last processed time; added unit and integration tests that cover health, metric collection, exponential backoff, and recovery scenarios.
- **Localize admin timestamps** ([#192](https://github.com/sofatutor/llm-proxy/pull/192)): Admin UI timestamps now emit RFC3339 UTC metadata consumed by new client-side localization so viewers see times in their local timezone while UTC-only fields remain explicit, backed by template helper tests and browser/Playwright coverage.

### Changed

- **Redis Streams only** ([#195](https://github.com/sofatutor/llm-proxy/pull/195)): Completed the Redis Streams rollout by removing the legacy Redis LIST backend, switching defaults/config/examples to redis-streams, updating docker-compose/config/docs with Streams-specific knobs, and cleaning up unused constructors and dispatcher code so production always runs on durable consumer groups (no migration path required).
- **Documented package READMEs** ([#194](https://github.com/sofatutor/llm-proxy/pull/194)): Completed README coverage for all internal packages by adding comprehensive admin and config documentation, standardizing sections across the ten packages, and fixing docs links so every reference and configuration guide stays consistent and discoverable.
- **Redis Streams CLI defaults** ([#193](https://github.com/sofatutor/llm-proxy/pull/193)): Proxy CLI now uses the redis-streams bus by default, auto-generates unique dispatcher consumers, ensures the consumer group exists, exposes new stream tuning knobs, and adds exponential backoff with permanent-error bypass to prevent stalled delivery during Redis or Helicone issues.
- **Obfuscate secrets** ([#189](https://github.com/sofatutor/llm-proxy/pull/189)): Management API GETs and Admin UI templates now return pre-obfuscated token and project values, keep token secrets show-once, and only update API keys when a new value is supplied so secrets cannot be redisplayed, while token creation/display flows still surface max_requests alongside the protected values.
- **UUID-based token identifiers** ([#189](https://github.com/sofatutor/llm-proxy/pull/189)): Tokens now use stable UUID IDs for management operations and database relations while keeping the secret value separate, backed by updated lookups and secure token store hashing so identifiers never leak secrets.
- **Aligned DB bootstrap/migrations** ([#189](https://github.com/sofatutor/llm-proxy/pull/189)): SQLite now treats scripts/schema.sql as the authoritative schema, PostgreSQL adds a goose migration for the token UUID column, and migration/CLI wiring was updated so bootstrap flows stay consistent with the new token model.
- **Hardened dev/CI workflows** ([#189](https://github.com/sofatutor/llm-proxy/pull/189)): Docker images bundle scripts/schema.sql, a postgres-test compose profile/service on port 55432 supports isolated integration runs, the redundant migration validation step was removed from the unit-tests job, and docs now clarify migration and bootstrap guidance for contributors.

### Fixed

- **Refresh cache timing headers** ([#190](https://github.com/sofatutor/llm-proxy/pull/190)): Cache entries now strip upstream timing and Date headers plus Set-Cookie before storage, and cache hits reset proxy timing headers so benchmarks reflect fresh timestamps and no stale upstream latency is reported.

## December 03, 2025

### Added

- **Unified Redis Configuration** ([#187](https://github.com/sofatutor/llm-proxy/pull/187)): Builds REDIS_CACHE_URL from REDIS_ADDR/REDIS_DB when the explicit cache URL is missing so the HTTP cache and event bus share a single Redis configuration while keeping backward compatibility.
- **Cache Stats in Admin UI** ([#187](https://github.com/sofatutor/llm-proxy/pull/187)): Adds cache_hit_count to the token API response and shows request, cache hit, and upstream request badges in the Admin UI token list so operators can monitor cache effectiveness at a glance.
- **Redis Streams EventBus** ([#185](https://github.com/sofatutor/llm-proxy/pull/185)): Implements a Redis Streams backend with consumer groups to deliver durable, distributed events with at-least-once semantics, automatic recovery, and stream trimming, configurable through new environment variables for batching, timeouts, and stream limits.
- **Automated Changelog Generation** ([#184](https://github.com/sofatutor/llm-proxy/pull/184)): GitHub Actions workflow that generates changelog entries on PR approval using OpenAI API.

### Changed

- **Documented Redis Config** ([#187](https://github.com/sofatutor/llm-proxy/pull/187)): Updated Docker compose and twelve documentation files to refer to the unified REDIS_ADDR configuration so deployments and guides stay aligned with the new Redis setup.
- **Redis Streams Documentation** ([#185](https://github.com/sofatutor/llm-proxy/pull/185)): Expanded the instrumentation docs with comprehensive Redis Streams configuration guidance, covering environment variable defaults, usage examples, and deployment comparisons to simplify observability.
- **Enhanced CHANGELOG.md** ([#184](https://github.com/sofatutor/llm-proxy/pull/184)): Transformed 79 PR entries from basic titles to detailed entries with descriptions.
- **December 2025 Documentation Cleanup** ([#183](https://github.com/sofatutor/llm-proxy/pull/183)): Major documentation reorganization reducing ~30 top-level items to 8 collapsible sections (Getting Started, Architecture, Admin UI, Guides, Database, Observability, Deployment, Development). Updated technical debt docs marking PostgreSQL, migrations, distributed rate limiting, and cache invalidation as resolved. Bumped brownfield architecture to v2.0 with AWS ECS production deployment section. Added Jekyll front matter to all pages.

### Fixed

- **Lint os.Unsetenv** ([#187](https://github.com/sofatutor/llm-proxy/pull/187)): Handles os.Unsetenv return values in config tests to satisfy errcheck.

## December 02, 2025

### Added

- **Database Migration System Epic** ([#147](https://github.com/sofatutor/llm-proxy/pull/147)): Complete stories 1.1 (Goose library integration) and 1.2 (initial schema migrations). Implemented goose-based migration runner with embedded Go API, transaction support, and SQLite/PostgreSQL compatibility. Added SQL migrations for projects, tokens, audit_events tables with up/down support and version tracking via `goose_db_version` table.
- **Redis-Backed Distributed Rate Limiting** ([#151](https://github.com/sofatutor/llm-proxy/pull/151)): Horizontal scaling support with Redis-backed rate limiter using atomic Lua scripts for INCR+EXPIRE operations. Configurable via `DISTRIBUTED_RATE_LIMIT_*` environment variables with automatic fallback to in-memory limiter. Added health check integration and comprehensive Redis connection management.
- **PostgreSQL Driver Support** ([#153](https://github.com/sofatutor/llm-proxy/pull/153)): Production database support with pgx driver and driver selection factory pattern. Configurable via `DATABASE_DRIVER` (sqlite/postgres) and `DATABASE_URL` for PostgreSQL connection strings. All stores implement PostgreSQL-compatible queries with `$1` parameter placeholders.
- **PostgreSQL Docker Compose & Integration Tests** ([#156](https://github.com/sofatutor/llm-proxy/pull/156)): Production-like development environment with `docker-compose.postgres.yml`, health checks, automatic schema initialization. Added `scripts/run-postgres-integration.sh` for integration testing against real PostgreSQL, plus CI workflow for PostgreSQL validation.
- **Conditional PostgreSQL Compilation** ([#158](https://github.com/sofatutor/llm-proxy/pull/158)): Build tags for optional PostgreSQL support via `factory.go` (SQLite only), `factory_postgres.go` (postgres tag), and `factory_postgres_stub.go`. Default binary ~31MB without PostgreSQL, ~37MB with. Added `POSTGRES_SUPPORT` Dockerfile arg and CI testing for both variants.
- **Encryption for Sensitive Data at Rest** ([#160](https://github.com/sofatutor/llm-proxy/pull/160)): AES-256-GCM encryption for API keys with `enc:v1:` prefix, SHA-256 token hashing for lookup with bcrypt verification. Added `SecureProjectStore`, `SecureTokenStore`, `SecureRevocationStore`, `SecureRateLimitStore` wrappers. New `llm-proxy migrate encrypt` and `encrypt-status` CLI commands. Configurable via `ENCRYPTION_KEY` environment variable.
- **Per-Token Cache Hit Tracking** ([#161](https://github.com/sofatutor/llm-proxy/pull/161)): Async cache statistics aggregation with buffered channel, 5-second flush intervals or 100-event batches. Added `cache_hit_count` column via migration `00003_add_cache_hit_count.sql`. Admin UI displays CACHED | UPSTREAM / LIMIT badges. Configurable via `CACHE_STATS_BUFFER_SIZE` (default 1000).
- **Core Package README Documentation** ([#168](https://github.com/sofatutor/llm-proxy/pull/168)): Comprehensive READMEs for `internal/server`, `internal/proxy`, `internal/token`, `internal/database` with consistent structure: Purpose, Architecture (mermaid diagrams), Key Types, Configuration, Testing, Troubleshooting, Related Packages.
- **Infrastructure Package README Documentation** ([#169](https://github.com/sofatutor/llm-proxy/pull/169)): Comprehensive READMEs for `internal/eventbus`, `internal/dispatcher`, `internal/audit`, expanded `internal/logging`. Added mermaid diagrams for event flow and dispatcher architecture.
- **Log Search Guide & CLI Helper** ([#170](https://github.com/sofatutor/llm-proxy/pull/170)): New `docs/logging.md` with structured field conventions and reference table. Added `scripts/log-search.sh` CLI helper with documented jq queries, Loki/LogQL, Elasticsearch/KQL, and Datadog examples.
- **User Documentation Suite** ([#171](https://github.com/sofatutor/llm-proxy/pull/171)): New guides for `docs/installation.md`, `docs/configuration.md`, `docs/token-management.md`, `docs/troubleshooting.md`, `docs/performance.md`. Expanded Admin UI docs with `docs/admin/index.md`, projects, tokens, quickstart, and screens documentation.
- **AWS ECS Deployment Architecture RFC** ([#173](https://github.com/sofatutor/llm-proxy/pull/173)): New `docs/architecture/planned/aws-ecs-cdk.md` with ECS Fargate, Aurora PostgreSQL Serverless v2, ElastiCache Redis architecture. Cost-optimized defaults ~$130/month with path-based routing for dual-port architecture.

### Changed

- **PostgreSQL Documentation** ([#157](https://github.com/sofatutor/llm-proxy/pull/157)): New database selection guide comparing SQLite vs PostgreSQL use cases, troubleshooting guide for common PostgreSQL issues, and comprehensive configuration documentation for connection pooling, SSL, and performance tuning.
- **HMAC-SHA256 Token ID Hashing in Redis** ([#159](https://github.com/sofatutor/llm-proxy/pull/159)): Security fix replacing raw token IDs in Redis rate limit keys with HMAC-SHA256 hashes (first 16 hex characters). Added `KeyHashSecret` config and `DISTRIBUTED_RATE_LIMIT_KEY_SECRET` environment variable. Backward compatible—without secret uses plaintext.
- **Documentation Cleanup & Reorganization** ([#172](https://github.com/sofatutor/llm-proxy/pull/172)): Reorganized `docs/issues/` into `done/`, `planned/`, `backlog/` subdirectories. Deleted ~3,800 lines of redundant/stale documentation. Added GitHub Pages link to README.

## November 11, 2025

### Added

- **Technical Debt Documentation & Epic Breakdowns** ([#141](https://github.com/sofatutor/llm-proxy/pull/141)): Comprehensive documentation of technical debt with brownfield architecture, technical debt register (13 items across 4 priorities), and BMad epic breakdowns with 24 sub-issues. Created 8 parent issues and actionable stories with effort estimates, dependencies, and risk mitigation plans.
- **GitHub Copilot Custom Agents** ([#142](https://github.com/sofatutor/llm-proxy/pull/142)): Seven specialized AI agents for different development roles: dev (full stack developer with TDD), po (product owner), qa (test architect), architect (system architect), pm (product manager), sm (scrum master), and analyst (business analyst). Each agent includes persona, principles, and project-specific context.
- **Database Migration System with Goose** ([#143](https://github.com/sofatutor/llm-proxy/pull/143)): Implemented migration runner using goose with embedded Go API, transaction support, and SQLite/PostgreSQL compatibility. Includes 13 test cases with 90.2% coverage, SQL migration format with up/down support, and version tracking via goose_db_version table.
- **Schema Migration Implementation** ([#146](https://github.com/sofatutor/llm-proxy/pull/146)): Initial schema migration files for projects, tokens, and audit_events tables, plus soft deactivation columns. Replaced initDatabase() with MigrationRunner, added environment-aware path resolution, and comprehensive migration integration tests.

## September 12, 2025

### Added

- **Complete Phase 6 HTTP Caching: Metrics, Vary, Purge** ([#103](https://github.com/sofatutor/llm-proxy/pull/103)): Production-ready HTTP caching with provider-agnostic cache metrics (hits, misses, bypass, stores) exposed via `/metrics` endpoint. Implemented full Vary header handling with per-response driven cache key generation honoring upstream Vary headers. Added cache purge infrastructure with exact key and prefix-based purging interfaces.
- **Cache Purge Management Endpoint & CLI** ([#107](https://github.com/sofatutor/llm-proxy/pull/107)): New `POST /manage/cache/purge` endpoint protected by management token with exact and prefix purge support. Added `llm-proxy manage cache purge` CLI command with method, URL, and optional prefix flags. Includes `ActionCachePurge` audit action for tracking cache operations and exported cache key generation functions.

### Changed

- **Phase 6 Cache Documentation Polish** ([#108](https://github.com/sofatutor/llm-proxy/pull/108)): Updated CLI reference with cache purge command response formats and examples. Documented cache metrics counters in instrumentation docs with header clarifications. Enhanced architecture docs with per-response Vary cache key strategy and operations purge section.

## September 11, 2025

### Added

- **Project Active Guard Middleware** ([#94](https://github.com/sofatutor/llm-proxy/pull/94)): Optional proxy guard that denies requests for inactive projects with 403 Forbidden and `project_inactive` error code. Configurable via `LLM_PROXY_ENFORCE_PROJECT_ACTIVE` (default true), ready for caching with TTL settings.
- **Proxy Audit Events & OpenAPI Updates** ([#95](https://github.com/sofatutor/llm-proxy/pull/95)): Comprehensive audit logging for proxy lifecycle actions including project inactive denials (403) and database errors (503). Updated OpenAPI spec with 403/503 error schemas, `ErrorResponse` schema, and bulk token revoke endpoint documentation.
- **Phase 5 E2E Test Implementation** ([#98](https://github.com/sofatutor/llm-proxy/pull/98)): New Playwright specs for audit, workflows, and cross-feature testing. Projects default to active on create; token creation forbidden for inactive projects. Admin UI enhancements with conditional action buttons based on project/token state.

### Changed

- **Phase 5 Documentation Updates** ([#99](https://github.com/sofatutor/llm-proxy/pull/99)): Enhanced architecture docs with data flow diagrams, lifecycle management components. Updated README features section and CLI documentation to accurately distinguish CLI-available vs API-only operations. Marked Phase 5 as completed in PLAN.md.

## September 10, 2025

### Added

- **Management API Extensions** ([#85](https://github.com/sofatutor/llm-proxy/pull/85)): Individual token management (GET/PATCH/DELETE `/manage/tokens/{id}`), bulk token revoke for projects, and enhanced project controls (`is_active` toggle, `revoke_tokens` flag). Includes critical security fix for missing authentication middleware on `/manage/projects` endpoint.
- **Admin UI Enhancements with Playwright E2E** ([#93](https://github.com/sofatutor/llm-proxy/pull/93)): Token views (show/edit/update/revoke), project bulk revoke, status badges, and HTML form method override middleware. Complete Playwright E2E testing setup with CI workflow, fixtures for login/seed flows, and ephemeral DB per run.

## August 15, 2025

### Added

- **Phase 6 HTTP Caching** ([#87](https://github.com/sofatutor/llm-proxy/pull/87)): Redis-backed shared HTTP response cache with in-memory fallback. Opt-in via standard headers (public/s-maxage/max-age), RFC-aligned behavior. Streaming capture-and-store, optional POST caching via request Cache-Control, auth-aware public reuse, upstream conditional revalidation (If-None-Match/If-Modified-Since), and exact client-forced TTL window via key suffix.

### Changed

- **Phase 6 Documentation Consolidation** ([#91](https://github.com/sofatutor/llm-proxy/pull/91)): Updated README, architecture, features, CLI reference, and instrumentation docs with comprehensive HTTP caching coverage including Redis backend, streaming support, and benchmark tool cache flags.

### Fixed

- **HTTP Cache & Streaming Fixes** ([#92](https://github.com/sofatutor/llm-proxy/pull/92)): Fixed cache status header ordering so `modifyResponse` correctly sets "stored" status. Restored proper cache opt-in logic honoring client Cache-Control headers. Added early return for streaming responses to prevent cache/metrics processing. Fixed duplicate error count increments.

## August 14, 2025

### Added

- **Audit Events Admin UI** ([#66](https://github.com/sofatutor/llm-proxy/pull/66)): Comprehensive audit event management interface with paginated list, time range/action/outcome/actor filtering, full-text search, event detail view, and navigation integration for security investigations and compliance auditing.
- **Token & Project Soft Deactivation** ([#76](https://github.com/sofatutor/llm-proxy/pull/76)): Database foundation with `is_active`/`deactivated_at` columns, complete RevocationStore implementation (individual, batch, project-wide, expired token revocation), and idempotent soft deletion patterns.
- **Developer Documentation** ([#73](https://github.com/sofatutor/llm-proxy/pull/73)): New `code-organization.md` and `testing-guide.md` guides. Updated architecture docs for async event system, enhanced CONTRIBUTING.md with TDD workflow.
- **Cursor Rules** ([#74](https://github.com/sofatutor/llm-proxy/pull/74)): Repo-aligned Cursor rule documents for PRD generation, task breakdown, and task progress tracking with Go-specific workflows.
- **GitHub Pages Planning** ([#77](https://github.com/sofatutor/llm-proxy/pull/77)): PRD and task breakdown for marketing site, CI coverage publishing, and Admin UI screenshots.

## August 13, 2025

### Added

- **Async Observability Pipeline** ([#41](https://github.com/sofatutor/llm-proxy/pull/41)): Complete pluggable dispatcher architecture with File, Lunary, and Helicone backends. Enhanced CLI for dispatcher configuration, batching with exponential backoff retry, graceful shutdown, and background daemon mode.
- **Audit Logging with Client IP Tracking** ([#64](https://github.com/sofatutor/llm-proxy/pull/64)): Comprehensive audit logging for security-sensitive events with client IP capture (X-Forwarded-For, X-Real-IP fallback) and database storage enabling firewall rule derivation and security analytics.
- **Structured Logging Foundation** ([#56](https://github.com/sofatutor/llm-proxy/pull/56)): Context-aware structured logging with Request/Correlation ID propagation middleware. Helicone manual-logger cost tracking compatibility. Token counting for 4o/omni/o1 models using `o200k_base` encoding.

### Changed

- [docs] Update logging, context propagation, and audit logging documentation ([#72](https://github.com/sofatutor/llm-proxy/pull/72))
- [logging] Replace ad-hoc logging with structured zap logging across codebase ([#71](https://github.com/sofatutor/llm-proxy/pull/71))
- [docs] Add comprehensive audit logging documentation ([#69](https://github.com/sofatutor/llm-proxy/pull/69))
- **Docker Optimization** ([#58](https://github.com/sofatutor/llm-proxy/pull/58)): Lean runtime image with non-root user, healthcheck, volumes. Added GHCR build/push CI workflow, Makefile docker targets, and docker-compose security hardening with Postgres scaffold.
- **Phase 5/6 Documentation Refresh** ([#48](https://github.com/sofatutor/llm-proxy/pull/48)): Linked issue docs to GitHub issues, marked completed Phase 5 items as done, added AWS CDK/Helm deployment guidance, and structured agent instruction files.

## July 03, 2025

### Changed

- **Public API Documentation** ([#42](https://github.com/sofatutor/llm-proxy/pull/42)): Reorganized and expanded project documentation, consolidated agent guidance for improved clarity and efficiency.

## June 04, 2025

### Added

- **Async Event Bus Implementation** ([#34](https://github.com/sofatutor/llm-proxy/pull/34)): Full async event bus with fan-out subscriber support, Redis implementation for distributed delivery, metrics, batching, and retry logic. New `dispatcher` CLI command for JSONL event logging and `--file-event-log` flag. Fixed OpenAI token counting using `tiktoken-go` for accurate prompt/completion token separation.

### Changed

- **Copilot Agent Environment** ([#37](https://github.com/sofatutor/llm-proxy/pull/37)): Refactored workflow for robust, cache-enabled, docs-aware development. Same Go version and caching as main CI, multi-level caching for modules/build/tools, non-blocking validation steps, and comprehensive environment summary.

### Reverted

- **Test Coverage for PR34** ([#40](https://github.com/sofatutor/llm-proxy/pull/40)): Reverted ineffective coverage additions from PR#39.

## May 25, 2025

### Added

- **Benchmark Tool Core** ([#29](https://github.com/sofatutor/llm-proxy/pull/29)): Robust CLI for performance and load testing with concurrent request handling, flexible flag parsing, and detailed latency metrics (overall, upstream, proxy). Supports worker pool for concurrent requests and debug output.

- **Short-Lived Tokens** ([#30](https://github.com/sofatutor/llm-proxy/pull/30)): Token durations now support 1 minute to 365 days (previously 1 hour minimum). UI, backend, and API all support granular duration selection. Added CLI `--config` flag for API provider configuration.

- **Async Observability Middleware** ([#33](https://github.com/sofatutor/llm-proxy/pull/33)): Generic async observability middleware with in-memory event bus. Configurable via `OBSERVABILITY_ENABLED` and `OBSERVABILITY_BUFFER_SIZE` environment variables. Wired into server and proxy components.

### Changed

- **Issue-Based Workflow Migration** ([#28](https://github.com/sofatutor/llm-proxy/pull/28)): Migrated to fully issue-based workflow with all phases tracked in `docs/issues/`. WIP.md and PLAN.md now serve as high-level indices. Automated release workflow via Makefile/GitHub Actions and SecOps with daily security scans.

- **Async Event Bus Architecture** ([#31](https://github.com/sofatutor/llm-proxy/pull/31)): Replaced synchronous file logging with modern, extensible, non-blocking observability pipeline. Event bus supports in-memory/Redis backends, batching, retries, and multiple subscribers. Cleanly separates app logs (zap) from instrumentation/event logs.

## May 24, 2025

### Added

- **Metrics & Readiness Probes** ([#23](https://github.com/sofatutor/llm-proxy/pull/23)): Added `/ready`, `/live`, and `/metrics` endpoints for health checks and Kubernetes orchestration. Thread-safe proxy metrics with uptime, request counts, and error rates.

- **Rotating JSON Log System** ([#24](https://github.com/sofatutor/llm-proxy/pull/24)): Production-grade log rotation with configurable max size, backups, and age. Prevents unbounded log file growth.

- **Async External Logging Worker** ([#26](https://github.com/sofatutor/llm-proxy/pull/26)): Buffered asynchronous worker for external logging with retry logic, error handling, and fallback to local logging.

### Changed

- **Admin UI Improvements** ([#22](https://github.com/sofatutor/llm-proxy/pull/22)): Enhanced `/health` endpoint returning admin UI and backend status. Unified dashboard template with improved status cards, project names in token list, and auto-refreshing backend status.

- **Issue-Based Workflow** ([#21](https://github.com/sofatutor/llm-proxy/pull/21)): Migrated to fully issue-based workflow with `docs/issues/` for tracking all phases. WIP.md and PLAN.md now serve as high-level indices. Automated release workflow and SecOps with daily security scans.

## May 23, 2025

### Added

- **Admin UI Foundation** ([#19](https://github.com/sofatutor/llm-proxy/pull/19)): Complete web interface as separate optional server (port 8081) with zero impact on main proxy performance. Modern Bootstrap 5 dashboard with statistics overview, project management (CRUD), and token management using Gin framework. Includes CLI integration (`llm-proxy admin-server`), graceful shutdown, and security-focused token handling.

### Fixed

- **Template Inheritance** ([#20](https://github.com/sofatutor/llm-proxy/pull/20)): Resolved "template undefined" errors causing blank pages in admin UI. Implemented flexible glob patterns for automatic template discovery, unique template block names, and dynamic template resolution.

## May 22, 2025

### Added

- **Management API Foundation** ([#18](https://github.com/sofatutor/llm-proxy/pull/18)): Complete management API endpoints for `/manage/projects` (CRUD) and `/manage/tokens` (GET, POST) with security enhancements. Token list endpoints return sanitized responses without exposing actual token values. Parallel test infrastructure using GitHub Actions test matrix.

- **Retry Logic & Circuit Breaker** ([#17](https://github.com/sofatutor/llm-proxy/pull/17)): Minimal retry logic for transient upstream failures with conservative backoff, simple circuit breaker to protect proxy when upstream is down, and validation scope enforcement (token, path, method only). Zero impact on latency for healthy traffic.

- **Transparent Proxy Core** ([#16](https://github.com/sofatutor/llm-proxy/pull/16)): Created `internal/api` package centralizing shared types and utilities. Enhanced proxy with streaming, allowlist, error handling, and metrics. Added new API endpoints (`/v1/audio/speech`, `/v1/threads`, `/v1/messages`, `/v1/runs`) and OPTIONS method to config.

- **Robust CLI** ([#15](https://github.com/sofatutor/llm-proxy/pull/15)): Production-ready CLI with setup command (interactive/non-interactive config), server command (foreground/daemon mode, PID file management), and OpenAI chat command (streaming responses, verbose mode, readline support). Comprehensive help output and usage documentation.

### Changed

- **Documentation Update** ([#14](https://github.com/sofatutor/llm-proxy/pull/14)): Updated project plan and architecture documentation for new CLI, management API, logging/monitoring features, and proxy configuration. Added `/health` endpoint for container orchestration.

## May 21, 2025

### Added

- **SQLite Database Layer** ([#8](https://github.com/sofatutor/llm-proxy/pull/8)): Complete SQLite database layer for projects and tokens with comprehensive test suite (100% coverage), utility functions for database operations and maintenance.

- **Token Management System** ([#9](https://github.com/sofatutor/llm-proxy/pull/9)): Comprehensive token management with secure UUID v7 generation (`tkn_` prefix), validation system, expiration management, soft/hard revocation, rate limiting, and performance-optimized caching via unified TokenManager interface.

- **Transparent Proxy Architecture** ([#10](https://github.com/sofatutor/llm-proxy/pull/10)): Core transparent proxy using `httputil.ReverseProxy` with middleware-based request processing, token validation, authorization header replacement, streaming responses (SSE), configurable endpoint/method allowlists, connection pooling, and comprehensive error handling.

- **API Allowlists & Token Validation** ([#11](https://github.com/sofatutor/llm-proxy/pull/11)): YAML configuration for API provider endpoints/methods, allowlist-based transparent proxying, token validation with caching, header manipulation, metadata extraction, and streaming response pass-through.

- **JSON File Logger** ([#13](https://github.com/sofatutor/llm-proxy/pull/13)): JSON logger with optional file output, integrated with server and proxy components.

## May 20, 2025

### Added

- **Project Foundation** ([#1](https://github.com/sofatutor/llm-proxy/pull/1)): Initial project setup including Dockerfile, devcontainer configuration, Makefile for common tasks, GitHub Actions workflows for CI/CD (lint, test, build, Docker), issue templates, and SQLite schema for projects/tokens.

- **Directory Structure** ([#2](https://github.com/sofatutor/llm-proxy/pull/2)): Created internal directories with placeholder README files explaining each component's purpose.

- **Project Configuration** ([#3](https://github.com/sofatutor/llm-proxy/pull/3)): Added test coverage targets and API doc generation to Makefile, comprehensive README with usage instructions, and `.env.example` with configuration options.

- **Application Setup** ([#4](https://github.com/sofatutor/llm-proxy/pull/4)): Implemented application entry point with CLI flag parsing, configuration management via environment variables, basic HTTP server with health check endpoint, and tests for config/server packages.

- **CI/CD & Docker** ([#5](https://github.com/sofatutor/llm-proxy/pull/5)): Added golangci-lint configuration, enhanced GitHub Actions with dependency management and formatting checks, improved Docker workflow with caching, updated Dockerfile with non-root user and volumes, created docker-compose.yml, and comprehensive OpenAPI 3.0 specification.

- **Security & Documentation** ([#6](https://github.com/sofatutor/llm-proxy/pull/6)): Enhanced `.env.example` with security settings, improved `.gitignore` for sensitive files, hardened Dockerfile with non-root execution and health checks, added security best practices documentation (`docs/deployment/security.md`), architecture documentation with diagrams, and CONTRIBUTING.md with TDD focus.

### Changed

- **Architecture Documentation** ([#7](https://github.com/sofatutor/llm-proxy/pull/7)): Revised implementation plan to clarify generic API proxy architecture (not OpenAI-specific), added whitelist/allowlist approach for valid API URIs and HTTP methods.<|MERGE_RESOLUTION|>--- conflicted
+++ resolved
@@ -10,21 +10,15 @@
 
 ### Added
 
-<<<<<<< HEAD
 - **MySQL Schema Migrations** ([#248](https://github.com/sofatutor/llm-proxy/pull/248)): Adds MySQL-specific goose migrations that translate the existing PostgreSQL schema into MySQL 8.0+ syntax with dialect-aware type mappings, index-friendly length limits, and four incremental scripts covering core tables, deactivation tracking, cache hit counts, and token identifiers.
-=======
 - **Encryption Security Docs** ([#250](https://github.com/sofatutor/llm-proxy/pull/250)): Added comprehensive security guidance covering encryption, `.env` examples, AGENTS documentation, and troubleshooting so operators understand how to configure `ENCRYPTION_KEY` and migrate securely.
->>>>>>> 7b49b5b7
 - **MySQL Driver Integration** ([#247](https://github.com/sofatutor/llm-proxy/pull/247)): Introduces a build-tag gated MySQL driver with connection pooling, health checks, dynamic table discovery, and stub fallback so the proxy can optionally compile with MySQL support while maintaining PostgreSQL parity.
 - **Redis Dashboard Config** ([#239](https://github.com/sofatutor/llm-proxy/pull/239)): Added optional Redis metrics dashboard ConfigMap for Grafana sidecar discovery so the upstream Helm chart can ship the Redis exporter dashboard via `metrics.redisDashboard`.
 
 ### Changed
 
-<<<<<<< HEAD
 - **MySQL Migration Runner** ([#248](https://github.com/sofatutor/llm-proxy/pull/248)): Extends migration detection to recognize MySQL drivers, resolves mysql-specific migration paths, and introduces named-lock helpers mirroring PostgreSQL advisory locks so schema updates run safely across dialects.
-=======
 - **Provider-Agnostic API Keys** ([#250](https://github.com/sofatutor/llm-proxy/pull/250)): Renamed `openai_api_key` to `api_key` across schema, migrations, CLI, API, admin UI, and tests while maintaining encryption, migration, and backward-compatibility behaviors so deployments remain provider-neutral without breaking existing installations.
->>>>>>> 7b49b5b7
 - **Admin Probe Defaults** ([#239](https://github.com/sofatutor/llm-proxy/pull/239)): Admin deployment now uses dedicated liveness/readiness probes targeting `/auth/login`, avoiding Helm rollout failures caused by reusing the main service probes.
 
 ## December 31, 2025
