--- conflicted
+++ resolved
@@ -8,15 +8,13 @@
 
 ## December 15, 2025
 
-<<<<<<< HEAD
 ### Added
 
 - **Publish latest Docker tag** ([#201](https://github.com/sofatutor/llm-proxy/pull/201)): Docker workflow now tags GHCR images from the default branch with `:latest` alongside the existing `:main` and `:sha-xxxxx` tags, aligning published artifacts with the README reference and keeping PR builds unchanged.
-=======
+
 ### Changed
 
 - **Realign Docs Links** ([#197](https://github.com/sofatutor/llm-proxy/pull/197)): Updated documentation references after the reorg, added lightweight redirect stubs for legacy entrypoints, refreshed archived issue tracking docs, and introduced the Phase 6 runtime config proposal for DB overrides.
->>>>>>> 6441efcb
 
 
 ## December 14, 2025
