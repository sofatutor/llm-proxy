# Changelog

All notable changes to this project will be documented in this file.

The format is based on [Common Changelog](https://common-changelog.org/).

---

## December 27, 2025

### Added

<<<<<<< HEAD
- **PostgreSQL Helm Config** ([#219](https://github.com/sofatutor/llm-proxy/pull/219)): Added optional in-cluster and external PostgreSQL configuration to the Helm chart with configurable SSL mode so deployments can choose managed Postgres securely while reusing Bitnami helpers.
=======
- **Prometheus metrics endpoint** ([#218](https://github.com/sofatutor/llm-proxy/pull/218)): Adds a `/metrics/prometheus` handler and route that exposes the proxy’s counters in Prometheus text exposition format while keeping the JSON `/metrics` endpoint intact, with new tests covering format output, key metrics, and resilience when initialization is missing.
>>>>>>> a9bd9e29
- **External Redis Helm Support** ([#217](https://github.com/sofatutor/llm-proxy/pull/217)): Added support for configuring external Redis backends for the event bus, HTTP cache, and distributed rate limiting with validation, environment injections, and secret safeguards so the chart can safely switch between managed Redis and in-memory defaults while doc samples explain secure setup.
- **Secure Helm secrets** ([#215](https://github.com/sofatutor/llm-proxy/pull/215)): Added secure injection for MANAGEMENT_TOKEN and DATABASE_URL so production can reference existing Secrets while still supporting optional chart-managed values, external Postgres connections, and partial secret deployments without storing sensitive data in values.yaml.
- **Helm validation workflow** ([#214](https://github.com/sofatutor/llm-proxy/pull/214)): Added a deterministic validation script plus CI job that lint-checks and renders the Helm chart with representative overrides so chart regressions fail fast during validation.
- **Helm installer helper** ([#214](https://github.com/sofatutor/llm-proxy/pull/214)): Introduced a repo-local Helm install script that downloads releases, verifies SHA-256 checksums, and keeps CI compliant with the organization allowlist before running chart validation.
- **Bootstrap Helm chart** ([#208](https://github.com/sofatutor/llm-proxy/pull/208)): Introduced a minimal Helm chart with a Deployment, Service, and health probes so the proxy can be deployed to Kubernetes, providing the foundational structure future enhancements will extend.

### Changed

<<<<<<< HEAD
- **Postgres Helm Docs** ([#219](https://github.com/sofatutor/llm-proxy/pull/219)): Cleaned Helm examples numbering, removed a redundant NOTES warning, and expanded helper comments so operators understand how Bitnami ports and SSL configuration propagate into the chart values.
=======
- **Clarify metrics documentation** ([#218](https://github.com/sofatutor/llm-proxy/pull/218)): Documented the new Prometheus scraping example, explained that METRICS_PATH covers both JSON and Prometheus endpoints, updated wording to “additional,” and reaffirmed that the existing `/metrics` JSON behavior remains unchanged so operators can configure scraping reliably.
>>>>>>> a9bd9e29
- **Harden Helm deployment** ([#215](https://github.com/sofatutor/llm-proxy/pull/215)): Enforced deterministic env var ordering, added NOTES warnings for missing MANAGEMENT_TOKEN, tightened documentation and prerequisites, and rewrote the Helm secret tests to use --show-only rendering plus scoped validation for more reliable verification.
- **Document Helm validation** ([#214](https://github.com/sofatutor/llm-proxy/pull/214)): Updated the Helm chart README to explain how to run the new validation script locally so contributors understand the linting and templating coverage provided by CI.

### Fixed

- **Metrics stability improvements** ([#218](https://github.com/sofatutor/llm-proxy/pull/218)): Eliminated the data race in `Metrics()`, added nil guards, increased uptime precision to full floats, and made the Prometheus handler tests verify no panic on write failures so metrics stay accurate and reliable.
- **Chart service annotations fix** ([#214](https://github.com/sofatutor/llm-proxy/pull/214)): Prevented emitting an empty Service annotations block to keep rendered templates clean and avoid confusing diffs.

## December 15, 2025

### Added

- **Publish latest Docker tag** ([#201](https://github.com/sofatutor/llm-proxy/pull/201)): Docker workflow now tags GHCR images from the default branch with `:latest` alongside the existing `:main` and `:sha-xxxxx` tags, aligning published artifacts with the README reference and keeping PR builds unchanged.

### Changed

- **Realign Docs Links** ([#197](https://github.com/sofatutor/llm-proxy/pull/197)): Updated documentation references after the reorg, added lightweight redirect stubs for legacy entrypoints, refreshed archived issue tracking docs, and introduced the Phase 6 runtime config proposal for DB overrides.


## December 14, 2025

### Added

- **Redis Streams dispatcher** ([#193](https://github.com/sofatutor/llm-proxy/pull/193)): Integrated the dispatcher with Redis Streams for durable at-least-once delivery plus automatic recovery and detailed lag/processing metrics so operator health checks can observe processing rate, lag count, stream length, and last processed time; added unit and integration tests that cover health, metric collection, exponential backoff, and recovery scenarios.
- **Localize admin timestamps** ([#192](https://github.com/sofatutor/llm-proxy/pull/192)): Admin UI timestamps now emit RFC3339 UTC metadata consumed by new client-side localization so viewers see times in their local timezone while UTC-only fields remain explicit, backed by template helper tests and browser/Playwright coverage.

### Changed

- **Redis Streams only** ([#195](https://github.com/sofatutor/llm-proxy/pull/195)): Completed the Redis Streams rollout by removing the legacy Redis LIST backend, switching defaults/config/examples to redis-streams, updating docker-compose/config/docs with Streams-specific knobs, and cleaning up unused constructors and dispatcher code so production always runs on durable consumer groups (no migration path required).
- **Documented package READMEs** ([#194](https://github.com/sofatutor/llm-proxy/pull/194)): Completed README coverage for all internal packages by adding comprehensive admin and config documentation, standardizing sections across the ten packages, and fixing docs links so every reference and configuration guide stays consistent and discoverable.
- **Redis Streams CLI defaults** ([#193](https://github.com/sofatutor/llm-proxy/pull/193)): Proxy CLI now uses the redis-streams bus by default, auto-generates unique dispatcher consumers, ensures the consumer group exists, exposes new stream tuning knobs, and adds exponential backoff with permanent-error bypass to prevent stalled delivery during Redis or Helicone issues.
- **Obfuscate secrets** ([#189](https://github.com/sofatutor/llm-proxy/pull/189)): Management API GETs and Admin UI templates now return pre-obfuscated token and project values, keep token secrets show-once, and only update API keys when a new value is supplied so secrets cannot be redisplayed, while token creation/display flows still surface max_requests alongside the protected values.
- **UUID-based token identifiers** ([#189](https://github.com/sofatutor/llm-proxy/pull/189)): Tokens now use stable UUID IDs for management operations and database relations while keeping the secret value separate, backed by updated lookups and secure token store hashing so identifiers never leak secrets.
- **Aligned DB bootstrap/migrations** ([#189](https://github.com/sofatutor/llm-proxy/pull/189)): SQLite now treats scripts/schema.sql as the authoritative schema, PostgreSQL adds a goose migration for the token UUID column, and migration/CLI wiring was updated so bootstrap flows stay consistent with the new token model.
- **Hardened dev/CI workflows** ([#189](https://github.com/sofatutor/llm-proxy/pull/189)): Docker images bundle scripts/schema.sql, a postgres-test compose profile/service on port 55432 supports isolated integration runs, the redundant migration validation step was removed from the unit-tests job, and docs now clarify migration and bootstrap guidance for contributors.

### Fixed

- **Refresh cache timing headers** ([#190](https://github.com/sofatutor/llm-proxy/pull/190)): Cache entries now strip upstream timing and Date headers plus Set-Cookie before storage, and cache hits reset proxy timing headers so benchmarks reflect fresh timestamps and no stale upstream latency is reported.

## December 03, 2025

### Added

- **Unified Redis Configuration** ([#187](https://github.com/sofatutor/llm-proxy/pull/187)): Builds REDIS_CACHE_URL from REDIS_ADDR/REDIS_DB when the explicit cache URL is missing so the HTTP cache and event bus share a single Redis configuration while keeping backward compatibility.
- **Cache Stats in Admin UI** ([#187](https://github.com/sofatutor/llm-proxy/pull/187)): Adds cache_hit_count to the token API response and shows request, cache hit, and upstream request badges in the Admin UI token list so operators can monitor cache effectiveness at a glance.
- **Redis Streams EventBus** ([#185](https://github.com/sofatutor/llm-proxy/pull/185)): Implements a Redis Streams backend with consumer groups to deliver durable, distributed events with at-least-once semantics, automatic recovery, and stream trimming, configurable through new environment variables for batching, timeouts, and stream limits.
- **Automated Changelog Generation** ([#184](https://github.com/sofatutor/llm-proxy/pull/184)): GitHub Actions workflow that generates changelog entries on PR approval using OpenAI API.

### Changed

- **Documented Redis Config** ([#187](https://github.com/sofatutor/llm-proxy/pull/187)): Updated Docker compose and twelve documentation files to refer to the unified REDIS_ADDR configuration so deployments and guides stay aligned with the new Redis setup.
- **Redis Streams Documentation** ([#185](https://github.com/sofatutor/llm-proxy/pull/185)): Expanded the instrumentation docs with comprehensive Redis Streams configuration guidance, covering environment variable defaults, usage examples, and deployment comparisons to simplify observability.
- **Enhanced CHANGELOG.md** ([#184](https://github.com/sofatutor/llm-proxy/pull/184)): Transformed 79 PR entries from basic titles to detailed entries with descriptions.
- **December 2025 Documentation Cleanup** ([#183](https://github.com/sofatutor/llm-proxy/pull/183)): Major documentation reorganization reducing ~30 top-level items to 8 collapsible sections (Getting Started, Architecture, Admin UI, Guides, Database, Observability, Deployment, Development). Updated technical debt docs marking PostgreSQL, migrations, distributed rate limiting, and cache invalidation as resolved. Bumped brownfield architecture to v2.0 with AWS ECS production deployment section. Added Jekyll front matter to all pages.

### Fixed

- **Lint os.Unsetenv** ([#187](https://github.com/sofatutor/llm-proxy/pull/187)): Handles os.Unsetenv return values in config tests to satisfy errcheck.

## December 02, 2025

### Added

- **Database Migration System Epic** ([#147](https://github.com/sofatutor/llm-proxy/pull/147)): Complete stories 1.1 (Goose library integration) and 1.2 (initial schema migrations). Implemented goose-based migration runner with embedded Go API, transaction support, and SQLite/PostgreSQL compatibility. Added SQL migrations for projects, tokens, audit_events tables with up/down support and version tracking via `goose_db_version` table.
- **Redis-Backed Distributed Rate Limiting** ([#151](https://github.com/sofatutor/llm-proxy/pull/151)): Horizontal scaling support with Redis-backed rate limiter using atomic Lua scripts for INCR+EXPIRE operations. Configurable via `DISTRIBUTED_RATE_LIMIT_*` environment variables with automatic fallback to in-memory limiter. Added health check integration and comprehensive Redis connection management.
- **PostgreSQL Driver Support** ([#153](https://github.com/sofatutor/llm-proxy/pull/153)): Production database support with pgx driver and driver selection factory pattern. Configurable via `DATABASE_DRIVER` (sqlite/postgres) and `DATABASE_URL` for PostgreSQL connection strings. All stores implement PostgreSQL-compatible queries with `$1` parameter placeholders.
- **PostgreSQL Docker Compose & Integration Tests** ([#156](https://github.com/sofatutor/llm-proxy/pull/156)): Production-like development environment with `docker-compose.postgres.yml`, health checks, automatic schema initialization. Added `scripts/run-postgres-integration.sh` for integration testing against real PostgreSQL, plus CI workflow for PostgreSQL validation.
- **Conditional PostgreSQL Compilation** ([#158](https://github.com/sofatutor/llm-proxy/pull/158)): Build tags for optional PostgreSQL support via `factory.go` (SQLite only), `factory_postgres.go` (postgres tag), and `factory_postgres_stub.go`. Default binary ~31MB without PostgreSQL, ~37MB with. Added `POSTGRES_SUPPORT` Dockerfile arg and CI testing for both variants.
- **Encryption for Sensitive Data at Rest** ([#160](https://github.com/sofatutor/llm-proxy/pull/160)): AES-256-GCM encryption for API keys with `enc:v1:` prefix, SHA-256 token hashing for lookup with bcrypt verification. Added `SecureProjectStore`, `SecureTokenStore`, `SecureRevocationStore`, `SecureRateLimitStore` wrappers. New `llm-proxy migrate encrypt` and `encrypt-status` CLI commands. Configurable via `ENCRYPTION_KEY` environment variable.
- **Per-Token Cache Hit Tracking** ([#161](https://github.com/sofatutor/llm-proxy/pull/161)): Async cache statistics aggregation with buffered channel, 5-second flush intervals or 100-event batches. Added `cache_hit_count` column via migration `00003_add_cache_hit_count.sql`. Admin UI displays CACHED | UPSTREAM / LIMIT badges. Configurable via `CACHE_STATS_BUFFER_SIZE` (default 1000).
- **Core Package README Documentation** ([#168](https://github.com/sofatutor/llm-proxy/pull/168)): Comprehensive READMEs for `internal/server`, `internal/proxy`, `internal/token`, `internal/database` with consistent structure: Purpose, Architecture (mermaid diagrams), Key Types, Configuration, Testing, Troubleshooting, Related Packages.
- **Infrastructure Package README Documentation** ([#169](https://github.com/sofatutor/llm-proxy/pull/169)): Comprehensive READMEs for `internal/eventbus`, `internal/dispatcher`, `internal/audit`, expanded `internal/logging`. Added mermaid diagrams for event flow and dispatcher architecture.
- **Log Search Guide & CLI Helper** ([#170](https://github.com/sofatutor/llm-proxy/pull/170)): New `docs/logging.md` with structured field conventions and reference table. Added `scripts/log-search.sh` CLI helper with documented jq queries, Loki/LogQL, Elasticsearch/KQL, and Datadog examples.
- **User Documentation Suite** ([#171](https://github.com/sofatutor/llm-proxy/pull/171)): New guides for `docs/installation.md`, `docs/configuration.md`, `docs/token-management.md`, `docs/troubleshooting.md`, `docs/performance.md`. Expanded Admin UI docs with `docs/admin/index.md`, projects, tokens, quickstart, and screens documentation.
- **AWS ECS Deployment Architecture RFC** ([#173](https://github.com/sofatutor/llm-proxy/pull/173)): New `docs/architecture/planned/aws-ecs-cdk.md` with ECS Fargate, Aurora PostgreSQL Serverless v2, ElastiCache Redis architecture. Cost-optimized defaults ~$130/month with path-based routing for dual-port architecture.

### Changed

- **PostgreSQL Documentation** ([#157](https://github.com/sofatutor/llm-proxy/pull/157)): New database selection guide comparing SQLite vs PostgreSQL use cases, troubleshooting guide for common PostgreSQL issues, and comprehensive configuration documentation for connection pooling, SSL, and performance tuning.
- **HMAC-SHA256 Token ID Hashing in Redis** ([#159](https://github.com/sofatutor/llm-proxy/pull/159)): Security fix replacing raw token IDs in Redis rate limit keys with HMAC-SHA256 hashes (first 16 hex characters). Added `KeyHashSecret` config and `DISTRIBUTED_RATE_LIMIT_KEY_SECRET` environment variable. Backward compatible—without secret uses plaintext.
- **Documentation Cleanup & Reorganization** ([#172](https://github.com/sofatutor/llm-proxy/pull/172)): Reorganized `docs/issues/` into `done/`, `planned/`, `backlog/` subdirectories. Deleted ~3,800 lines of redundant/stale documentation. Added GitHub Pages link to README.

## November 11, 2025

### Added

- **Technical Debt Documentation & Epic Breakdowns** ([#141](https://github.com/sofatutor/llm-proxy/pull/141)): Comprehensive documentation of technical debt with brownfield architecture, technical debt register (13 items across 4 priorities), and BMad epic breakdowns with 24 sub-issues. Created 8 parent issues and actionable stories with effort estimates, dependencies, and risk mitigation plans.
- **GitHub Copilot Custom Agents** ([#142](https://github.com/sofatutor/llm-proxy/pull/142)): Seven specialized AI agents for different development roles: dev (full stack developer with TDD), po (product owner), qa (test architect), architect (system architect), pm (product manager), sm (scrum master), and analyst (business analyst). Each agent includes persona, principles, and project-specific context.
- **Database Migration System with Goose** ([#143](https://github.com/sofatutor/llm-proxy/pull/143)): Implemented migration runner using goose with embedded Go API, transaction support, and SQLite/PostgreSQL compatibility. Includes 13 test cases with 90.2% coverage, SQL migration format with up/down support, and version tracking via goose_db_version table.
- **Schema Migration Implementation** ([#146](https://github.com/sofatutor/llm-proxy/pull/146)): Initial schema migration files for projects, tokens, and audit_events tables, plus soft deactivation columns. Replaced initDatabase() with MigrationRunner, added environment-aware path resolution, and comprehensive migration integration tests.

## September 12, 2025

### Added

- **Complete Phase 6 HTTP Caching: Metrics, Vary, Purge** ([#103](https://github.com/sofatutor/llm-proxy/pull/103)): Production-ready HTTP caching with provider-agnostic cache metrics (hits, misses, bypass, stores) exposed via `/metrics` endpoint. Implemented full Vary header handling with per-response driven cache key generation honoring upstream Vary headers. Added cache purge infrastructure with exact key and prefix-based purging interfaces.
- **Cache Purge Management Endpoint & CLI** ([#107](https://github.com/sofatutor/llm-proxy/pull/107)): New `POST /manage/cache/purge` endpoint protected by management token with exact and prefix purge support. Added `llm-proxy manage cache purge` CLI command with method, URL, and optional prefix flags. Includes `ActionCachePurge` audit action for tracking cache operations and exported cache key generation functions.

### Changed

- **Phase 6 Cache Documentation Polish** ([#108](https://github.com/sofatutor/llm-proxy/pull/108)): Updated CLI reference with cache purge command response formats and examples. Documented cache metrics counters in instrumentation docs with header clarifications. Enhanced architecture docs with per-response Vary cache key strategy and operations purge section.

## September 11, 2025

### Added

- **Project Active Guard Middleware** ([#94](https://github.com/sofatutor/llm-proxy/pull/94)): Optional proxy guard that denies requests for inactive projects with 403 Forbidden and `project_inactive` error code. Configurable via `LLM_PROXY_ENFORCE_PROJECT_ACTIVE` (default true), ready for caching with TTL settings.
- **Proxy Audit Events & OpenAPI Updates** ([#95](https://github.com/sofatutor/llm-proxy/pull/95)): Comprehensive audit logging for proxy lifecycle actions including project inactive denials (403) and database errors (503). Updated OpenAPI spec with 403/503 error schemas, `ErrorResponse` schema, and bulk token revoke endpoint documentation.
- **Phase 5 E2E Test Implementation** ([#98](https://github.com/sofatutor/llm-proxy/pull/98)): New Playwright specs for audit, workflows, and cross-feature testing. Projects default to active on create; token creation forbidden for inactive projects. Admin UI enhancements with conditional action buttons based on project/token state.

### Changed

- **Phase 5 Documentation Updates** ([#99](https://github.com/sofatutor/llm-proxy/pull/99)): Enhanced architecture docs with data flow diagrams, lifecycle management components. Updated README features section and CLI documentation to accurately distinguish CLI-available vs API-only operations. Marked Phase 5 as completed in PLAN.md.

## September 10, 2025

### Added

- **Management API Extensions** ([#85](https://github.com/sofatutor/llm-proxy/pull/85)): Individual token management (GET/PATCH/DELETE `/manage/tokens/{id}`), bulk token revoke for projects, and enhanced project controls (`is_active` toggle, `revoke_tokens` flag). Includes critical security fix for missing authentication middleware on `/manage/projects` endpoint.
- **Admin UI Enhancements with Playwright E2E** ([#93](https://github.com/sofatutor/llm-proxy/pull/93)): Token views (show/edit/update/revoke), project bulk revoke, status badges, and HTML form method override middleware. Complete Playwright E2E testing setup with CI workflow, fixtures for login/seed flows, and ephemeral DB per run.

## August 15, 2025

### Added

- **Phase 6 HTTP Caching** ([#87](https://github.com/sofatutor/llm-proxy/pull/87)): Redis-backed shared HTTP response cache with in-memory fallback. Opt-in via standard headers (public/s-maxage/max-age), RFC-aligned behavior. Streaming capture-and-store, optional POST caching via request Cache-Control, auth-aware public reuse, upstream conditional revalidation (If-None-Match/If-Modified-Since), and exact client-forced TTL window via key suffix.

### Changed

- **Phase 6 Documentation Consolidation** ([#91](https://github.com/sofatutor/llm-proxy/pull/91)): Updated README, architecture, features, CLI reference, and instrumentation docs with comprehensive HTTP caching coverage including Redis backend, streaming support, and benchmark tool cache flags.

### Fixed

- **HTTP Cache & Streaming Fixes** ([#92](https://github.com/sofatutor/llm-proxy/pull/92)): Fixed cache status header ordering so `modifyResponse` correctly sets "stored" status. Restored proper cache opt-in logic honoring client Cache-Control headers. Added early return for streaming responses to prevent cache/metrics processing. Fixed duplicate error count increments.

## August 14, 2025

### Added

- **Audit Events Admin UI** ([#66](https://github.com/sofatutor/llm-proxy/pull/66)): Comprehensive audit event management interface with paginated list, time range/action/outcome/actor filtering, full-text search, event detail view, and navigation integration for security investigations and compliance auditing.
- **Token & Project Soft Deactivation** ([#76](https://github.com/sofatutor/llm-proxy/pull/76)): Database foundation with `is_active`/`deactivated_at` columns, complete RevocationStore implementation (individual, batch, project-wide, expired token revocation), and idempotent soft deletion patterns.
- **Developer Documentation** ([#73](https://github.com/sofatutor/llm-proxy/pull/73)): New `code-organization.md` and `testing-guide.md` guides. Updated architecture docs for async event system, enhanced CONTRIBUTING.md with TDD workflow.
- **Cursor Rules** ([#74](https://github.com/sofatutor/llm-proxy/pull/74)): Repo-aligned Cursor rule documents for PRD generation, task breakdown, and task progress tracking with Go-specific workflows.
- **GitHub Pages Planning** ([#77](https://github.com/sofatutor/llm-proxy/pull/77)): PRD and task breakdown for marketing site, CI coverage publishing, and Admin UI screenshots.

## August 13, 2025

### Added

- **Async Observability Pipeline** ([#41](https://github.com/sofatutor/llm-proxy/pull/41)): Complete pluggable dispatcher architecture with File, Lunary, and Helicone backends. Enhanced CLI for dispatcher configuration, batching with exponential backoff retry, graceful shutdown, and background daemon mode.
- **Audit Logging with Client IP Tracking** ([#64](https://github.com/sofatutor/llm-proxy/pull/64)): Comprehensive audit logging for security-sensitive events with client IP capture (X-Forwarded-For, X-Real-IP fallback) and database storage enabling firewall rule derivation and security analytics.
- **Structured Logging Foundation** ([#56](https://github.com/sofatutor/llm-proxy/pull/56)): Context-aware structured logging with Request/Correlation ID propagation middleware. Helicone manual-logger cost tracking compatibility. Token counting for 4o/omni/o1 models using `o200k_base` encoding.

### Changed

- [docs] Update logging, context propagation, and audit logging documentation ([#72](https://github.com/sofatutor/llm-proxy/pull/72))
- [logging] Replace ad-hoc logging with structured zap logging across codebase ([#71](https://github.com/sofatutor/llm-proxy/pull/71))
- [docs] Add comprehensive audit logging documentation ([#69](https://github.com/sofatutor/llm-proxy/pull/69))
- **Docker Optimization** ([#58](https://github.com/sofatutor/llm-proxy/pull/58)): Lean runtime image with non-root user, healthcheck, volumes. Added GHCR build/push CI workflow, Makefile docker targets, and docker-compose security hardening with Postgres scaffold.
- **Phase 5/6 Documentation Refresh** ([#48](https://github.com/sofatutor/llm-proxy/pull/48)): Linked issue docs to GitHub issues, marked completed Phase 5 items as done, added AWS CDK/Helm deployment guidance, and structured agent instruction files.

## July 03, 2025

### Changed

- **Public API Documentation** ([#42](https://github.com/sofatutor/llm-proxy/pull/42)): Reorganized and expanded project documentation, consolidated agent guidance for improved clarity and efficiency.

## June 04, 2025

### Added

- **Async Event Bus Implementation** ([#34](https://github.com/sofatutor/llm-proxy/pull/34)): Full async event bus with fan-out subscriber support, Redis implementation for distributed delivery, metrics, batching, and retry logic. New `dispatcher` CLI command for JSONL event logging and `--file-event-log` flag. Fixed OpenAI token counting using `tiktoken-go` for accurate prompt/completion token separation.

### Changed

- **Copilot Agent Environment** ([#37](https://github.com/sofatutor/llm-proxy/pull/37)): Refactored workflow for robust, cache-enabled, docs-aware development. Same Go version and caching as main CI, multi-level caching for modules/build/tools, non-blocking validation steps, and comprehensive environment summary.

### Reverted

- **Test Coverage for PR34** ([#40](https://github.com/sofatutor/llm-proxy/pull/40)): Reverted ineffective coverage additions from PR#39.

## May 25, 2025

### Added

- **Benchmark Tool Core** ([#29](https://github.com/sofatutor/llm-proxy/pull/29)): Robust CLI for performance and load testing with concurrent request handling, flexible flag parsing, and detailed latency metrics (overall, upstream, proxy). Supports worker pool for concurrent requests and debug output.

- **Short-Lived Tokens** ([#30](https://github.com/sofatutor/llm-proxy/pull/30)): Token durations now support 1 minute to 365 days (previously 1 hour minimum). UI, backend, and API all support granular duration selection. Added CLI `--config` flag for API provider configuration.

- **Async Observability Middleware** ([#33](https://github.com/sofatutor/llm-proxy/pull/33)): Generic async observability middleware with in-memory event bus. Configurable via `OBSERVABILITY_ENABLED` and `OBSERVABILITY_BUFFER_SIZE` environment variables. Wired into server and proxy components.

### Changed

- **Issue-Based Workflow Migration** ([#28](https://github.com/sofatutor/llm-proxy/pull/28)): Migrated to fully issue-based workflow with all phases tracked in `docs/issues/`. WIP.md and PLAN.md now serve as high-level indices. Automated release workflow via Makefile/GitHub Actions and SecOps with daily security scans.

- **Async Event Bus Architecture** ([#31](https://github.com/sofatutor/llm-proxy/pull/31)): Replaced synchronous file logging with modern, extensible, non-blocking observability pipeline. Event bus supports in-memory/Redis backends, batching, retries, and multiple subscribers. Cleanly separates app logs (zap) from instrumentation/event logs.

## May 24, 2025

### Added

- **Metrics & Readiness Probes** ([#23](https://github.com/sofatutor/llm-proxy/pull/23)): Added `/ready`, `/live`, and `/metrics` endpoints for health checks and Kubernetes orchestration. Thread-safe proxy metrics with uptime, request counts, and error rates.

- **Rotating JSON Log System** ([#24](https://github.com/sofatutor/llm-proxy/pull/24)): Production-grade log rotation with configurable max size, backups, and age. Prevents unbounded log file growth.

- **Async External Logging Worker** ([#26](https://github.com/sofatutor/llm-proxy/pull/26)): Buffered asynchronous worker for external logging with retry logic, error handling, and fallback to local logging.

### Changed

- **Admin UI Improvements** ([#22](https://github.com/sofatutor/llm-proxy/pull/22)): Enhanced `/health` endpoint returning admin UI and backend status. Unified dashboard template with improved status cards, project names in token list, and auto-refreshing backend status.

- **Issue-Based Workflow** ([#21](https://github.com/sofatutor/llm-proxy/pull/21)): Migrated to fully issue-based workflow with `docs/issues/` for tracking all phases. WIP.md and PLAN.md now serve as high-level indices. Automated release workflow and SecOps with daily security scans.

## May 23, 2025

### Added

- **Admin UI Foundation** ([#19](https://github.com/sofatutor/llm-proxy/pull/19)): Complete web interface as separate optional server (port 8081) with zero impact on main proxy performance. Modern Bootstrap 5 dashboard with statistics overview, project management (CRUD), and token management using Gin framework. Includes CLI integration (`llm-proxy admin-server`), graceful shutdown, and security-focused token handling.

### Fixed

- **Template Inheritance** ([#20](https://github.com/sofatutor/llm-proxy/pull/20)): Resolved "template undefined" errors causing blank pages in admin UI. Implemented flexible glob patterns for automatic template discovery, unique template block names, and dynamic template resolution.

## May 22, 2025

### Added

- **Management API Foundation** ([#18](https://github.com/sofatutor/llm-proxy/pull/18)): Complete management API endpoints for `/manage/projects` (CRUD) and `/manage/tokens` (GET, POST) with security enhancements. Token list endpoints return sanitized responses without exposing actual token values. Parallel test infrastructure using GitHub Actions test matrix.

- **Retry Logic & Circuit Breaker** ([#17](https://github.com/sofatutor/llm-proxy/pull/17)): Minimal retry logic for transient upstream failures with conservative backoff, simple circuit breaker to protect proxy when upstream is down, and validation scope enforcement (token, path, method only). Zero impact on latency for healthy traffic.

- **Transparent Proxy Core** ([#16](https://github.com/sofatutor/llm-proxy/pull/16)): Created `internal/api` package centralizing shared types and utilities. Enhanced proxy with streaming, allowlist, error handling, and metrics. Added new API endpoints (`/v1/audio/speech`, `/v1/threads`, `/v1/messages`, `/v1/runs`) and OPTIONS method to config.

- **Robust CLI** ([#15](https://github.com/sofatutor/llm-proxy/pull/15)): Production-ready CLI with setup command (interactive/non-interactive config), server command (foreground/daemon mode, PID file management), and OpenAI chat command (streaming responses, verbose mode, readline support). Comprehensive help output and usage documentation.

### Changed

- **Documentation Update** ([#14](https://github.com/sofatutor/llm-proxy/pull/14)): Updated project plan and architecture documentation for new CLI, management API, logging/monitoring features, and proxy configuration. Added `/health` endpoint for container orchestration.

## May 21, 2025

### Added

- **SQLite Database Layer** ([#8](https://github.com/sofatutor/llm-proxy/pull/8)): Complete SQLite database layer for projects and tokens with comprehensive test suite (100% coverage), utility functions for database operations and maintenance.

- **Token Management System** ([#9](https://github.com/sofatutor/llm-proxy/pull/9)): Comprehensive token management with secure UUID v7 generation (`tkn_` prefix), validation system, expiration management, soft/hard revocation, rate limiting, and performance-optimized caching via unified TokenManager interface.

- **Transparent Proxy Architecture** ([#10](https://github.com/sofatutor/llm-proxy/pull/10)): Core transparent proxy using `httputil.ReverseProxy` with middleware-based request processing, token validation, authorization header replacement, streaming responses (SSE), configurable endpoint/method allowlists, connection pooling, and comprehensive error handling.

- **API Allowlists & Token Validation** ([#11](https://github.com/sofatutor/llm-proxy/pull/11)): YAML configuration for API provider endpoints/methods, allowlist-based transparent proxying, token validation with caching, header manipulation, metadata extraction, and streaming response pass-through.

- **JSON File Logger** ([#13](https://github.com/sofatutor/llm-proxy/pull/13)): JSON logger with optional file output, integrated with server and proxy components.

## May 20, 2025

### Added

- **Project Foundation** ([#1](https://github.com/sofatutor/llm-proxy/pull/1)): Initial project setup including Dockerfile, devcontainer configuration, Makefile for common tasks, GitHub Actions workflows for CI/CD (lint, test, build, Docker), issue templates, and SQLite schema for projects/tokens.

- **Directory Structure** ([#2](https://github.com/sofatutor/llm-proxy/pull/2)): Created internal directories with placeholder README files explaining each component's purpose.

- **Project Configuration** ([#3](https://github.com/sofatutor/llm-proxy/pull/3)): Added test coverage targets and API doc generation to Makefile, comprehensive README with usage instructions, and `.env.example` with configuration options.

- **Application Setup** ([#4](https://github.com/sofatutor/llm-proxy/pull/4)): Implemented application entry point with CLI flag parsing, configuration management via environment variables, basic HTTP server with health check endpoint, and tests for config/server packages.

- **CI/CD & Docker** ([#5](https://github.com/sofatutor/llm-proxy/pull/5)): Added golangci-lint configuration, enhanced GitHub Actions with dependency management and formatting checks, improved Docker workflow with caching, updated Dockerfile with non-root user and volumes, created docker-compose.yml, and comprehensive OpenAPI 3.0 specification.

- **Security & Documentation** ([#6](https://github.com/sofatutor/llm-proxy/pull/6)): Enhanced `.env.example` with security settings, improved `.gitignore` for sensitive files, hardened Dockerfile with non-root execution and health checks, added security best practices documentation (`docs/deployment/security.md`), architecture documentation with diagrams, and CONTRIBUTING.md with TDD focus.

### Changed

- **Architecture Documentation** ([#7](https://github.com/sofatutor/llm-proxy/pull/7)): Revised implementation plan to clarify generic API proxy architecture (not OpenAI-specific), added whitelist/allowlist approach for valid API URIs and HTTP methods.<|MERGE_RESOLUTION|>--- conflicted
+++ resolved
@@ -10,11 +10,8 @@
 
 ### Added
 
-<<<<<<< HEAD
 - **PostgreSQL Helm Config** ([#219](https://github.com/sofatutor/llm-proxy/pull/219)): Added optional in-cluster and external PostgreSQL configuration to the Helm chart with configurable SSL mode so deployments can choose managed Postgres securely while reusing Bitnami helpers.
-=======
 - **Prometheus metrics endpoint** ([#218](https://github.com/sofatutor/llm-proxy/pull/218)): Adds a `/metrics/prometheus` handler and route that exposes the proxy’s counters in Prometheus text exposition format while keeping the JSON `/metrics` endpoint intact, with new tests covering format output, key metrics, and resilience when initialization is missing.
->>>>>>> a9bd9e29
 - **External Redis Helm Support** ([#217](https://github.com/sofatutor/llm-proxy/pull/217)): Added support for configuring external Redis backends for the event bus, HTTP cache, and distributed rate limiting with validation, environment injections, and secret safeguards so the chart can safely switch between managed Redis and in-memory defaults while doc samples explain secure setup.
 - **Secure Helm secrets** ([#215](https://github.com/sofatutor/llm-proxy/pull/215)): Added secure injection for MANAGEMENT_TOKEN and DATABASE_URL so production can reference existing Secrets while still supporting optional chart-managed values, external Postgres connections, and partial secret deployments without storing sensitive data in values.yaml.
 - **Helm validation workflow** ([#214](https://github.com/sofatutor/llm-proxy/pull/214)): Added a deterministic validation script plus CI job that lint-checks and renders the Helm chart with representative overrides so chart regressions fail fast during validation.
@@ -23,11 +20,8 @@
 
 ### Changed
 
-<<<<<<< HEAD
 - **Postgres Helm Docs** ([#219](https://github.com/sofatutor/llm-proxy/pull/219)): Cleaned Helm examples numbering, removed a redundant NOTES warning, and expanded helper comments so operators understand how Bitnami ports and SSL configuration propagate into the chart values.
-=======
 - **Clarify metrics documentation** ([#218](https://github.com/sofatutor/llm-proxy/pull/218)): Documented the new Prometheus scraping example, explained that METRICS_PATH covers both JSON and Prometheus endpoints, updated wording to “additional,” and reaffirmed that the existing `/metrics` JSON behavior remains unchanged so operators can configure scraping reliably.
->>>>>>> a9bd9e29
 - **Harden Helm deployment** ([#215](https://github.com/sofatutor/llm-proxy/pull/215)): Enforced deterministic env var ordering, added NOTES warnings for missing MANAGEMENT_TOKEN, tightened documentation and prerequisites, and rewrote the Helm secret tests to use --show-only rendering plus scoped validation for more reliable verification.
 - **Document Helm validation** ([#214](https://github.com/sofatutor/llm-proxy/pull/214)): Updated the Helm chart README to explain how to run the new validation script locally so contributors understand the linting and templating coverage provided by CI.
 
