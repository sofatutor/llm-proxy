--- conflicted
+++ resolved
@@ -24,7 +24,6 @@
     apk --no-cache add ca-certificates tzdata && \
     rm -rf /var/cache/apk/*
 
-<<<<<<< HEAD
 # Security: Create non-root user and group
 RUN addgroup -S appgroup && adduser -S appuser -G appgroup
 
@@ -33,17 +32,6 @@
     chown -R appuser:appgroup /app
 
 WORKDIR /app
-=======
-# Create non-root user and directories for data, logs, and config
-RUN addgroup -S appgroup && \
-    adduser -S -G appgroup appuser && \
-    mkdir -p /data /logs /config && \
-    chown -R appuser:appgroup /data /logs /config
-
-# Set working directory and switch to non-root user
-WORKDIR /app
-USER appuser
->>>>>>> df16748e
 
 # Copy the binary from the builder stage
 COPY --from=builder --chown=appuser:appgroup /llm-proxy /app/llm-proxy
@@ -86,8 +74,4 @@
     LOG_FILE=/app/logs/llm-proxy.log
 
 # Run the application
-<<<<<<< HEAD
-CMD ["/app/llm-proxy"]
-=======
-CMD ["./llm-proxy", "--config-dir", "/config", "--data-dir", "/data", "--log-dir", "/logs"]
->>>>>>> df16748e
+CMD ["/app/llm-proxy"]