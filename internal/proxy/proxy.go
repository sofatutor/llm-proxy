--- conflicted
+++ resolved
@@ -739,13 +739,8 @@
 			// Allow GET/HEAD lookups by default when cache is enabled, since reuse will still be gated by canServeCachedForRequest.
 			// Require explicit client opt-in for POST lookups.
 			optIn := hasClientCacheOptIn(r)
-<<<<<<< HEAD
-			conds := (r.Method == http.MethodGet || r.Method == http.MethodHead) && hasClientConditionals(r)
-			if !optIn && !conds {
-=======
 			allowedLookup := (r.Method == http.MethodGet || r.Method == http.MethodHead) || (r.Method == http.MethodPost && optIn)
 			if !allowedLookup {
->>>>>>> 422afb60
 				p.proxy.ServeHTTP(rw, r)
 				return
 			}
