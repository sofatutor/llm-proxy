package proxy

import (
	"bytes"
	"context"
	"encoding/json"
	"errors"
	"fmt"
	"io"
	"net"
	"net/http"
	"net/http/httputil"
	"net/url"
	"path"
	"strings"
	"sync"
	"time"

	"crypto/sha256"
	"encoding/hex"

	"github.com/google/uuid"
	"github.com/redis/go-redis/v9"
	"github.com/sofatutor/llm-proxy/internal/logging"
	"github.com/sofatutor/llm-proxy/internal/middleware"
	"github.com/sofatutor/llm-proxy/internal/token"
	"go.uber.org/zap"
)

// Add context keys for timing
type ctxKey string

const (
	ctxKeyProxyReceivedAt    ctxKey = "proxy_received_at"
	ctxKeyProxySentBackendAt ctxKey = "proxy_sent_backend_at"
	ctxKeyProxyFirstRespAt   ctxKey = "proxy_first_response_at"
	ctxKeyProxyFinalRespAt   ctxKey = "proxy_final_response_at"
	ctxKeyRequestID          ctxKey = "request_id"
)

// TransparentProxy implements the Proxy interface for transparent proxying
type TransparentProxy struct {
	config               ProxyConfig
	tokenValidator       TokenValidator
	projectStore         ProjectStore
	logger               *zap.Logger
	metrics              *ProxyMetrics
	proxy                *httputil.ReverseProxy
	httpServer           *http.Server
	shuttingDown         bool
	mu                   sync.RWMutex
	allowedMethodsHeader string // cached comma-separated allowed methods
	obsMiddleware        *middleware.ObservabilityMiddleware
	cache                httpCache
}

// ProxyMetrics tracks proxy usage statistics
type ProxyMetrics struct {
	RequestCount      int64
	ErrorCount        int64
	TotalResponseTime time.Duration
	mu                sync.Mutex
}

// Metrics returns a pointer to the current proxy metrics.
func (p *TransparentProxy) Metrics() *ProxyMetrics {
	p.metrics.mu.Lock()
	defer p.metrics.mu.Unlock()
	return p.metrics
}

// SetMetrics overwrites the current metrics (primarily for testing).
func (p *TransparentProxy) SetMetrics(m *ProxyMetrics) {
	p.mu.Lock()
	defer p.mu.Unlock()
	p.metrics = m
}

// NewTransparentProxy creates a new proxy instance with an internally
// configured logger based on the provided ProxyConfig.
func NewTransparentProxy(config ProxyConfig, validator TokenValidator, store ProjectStore) (*TransparentProxy, error) {
	logger, err := logging.NewLogger(config.LogLevel, config.LogFormat, config.LogFile)
	if err != nil {
		return nil, fmt.Errorf("failed to initialize logger: %w", err)
	}
	return NewTransparentProxyWithLogger(config, validator, store, logger)
}

// NewTransparentProxyWithObservability creates a new proxy with observability middleware.
func NewTransparentProxyWithObservability(config ProxyConfig, validator TokenValidator, store ProjectStore, obsCfg middleware.ObservabilityConfig) (*TransparentProxy, error) {
	logger, err := logging.NewLogger(config.LogLevel, config.LogFormat, config.LogFile)
	if err != nil {
		return nil, fmt.Errorf("failed to initialize logger: %w", err)
	}
	return NewTransparentProxyWithLoggerAndObservability(config, validator, store, logger, obsCfg)
}

// NewTransparentProxyWithLogger allows providing a custom logger. If logger is nil
// a new one is created based on the ProxyConfig.
func NewTransparentProxyWithLogger(config ProxyConfig, validator TokenValidator, store ProjectStore, logger *zap.Logger) (*TransparentProxy, error) {
	if logger == nil {
		var err error
		logger, err = logging.NewLogger(config.LogLevel, config.LogFormat, config.LogFile)
		if err != nil {
			return nil, fmt.Errorf("failed to initialize logger: %w", err)
		}
	}

	// Precompute allowed methods header
	allowedMethodsHeader := "GET, POST, PUT, PATCH, DELETE, OPTIONS"
	if len(config.AllowedMethods) > 0 {
		allowedMethodsHeader = strings.Join(config.AllowedMethods, ", ")
	}

	proxy := &TransparentProxy{
		config:               config,
		tokenValidator:       validator,
		projectStore:         store,
		logger:               logger,
		metrics:              &ProxyMetrics{},
		allowedMethodsHeader: allowedMethodsHeader,
	}

	// Initialize HTTP cache (enabled only when HTTPCacheEnabled is true)
	if !config.HTTPCacheEnabled {
		logger.Info("HTTP cache disabled")
		proxy.cache = nil
	} else {
		if config.RedisCacheURL != "" {
			if opt, err := redis.ParseURL(config.RedisCacheURL); err == nil {
				client := redis.NewClient(opt)
				proxy.cache = newRedisCache(client, config.RedisCacheKeyPrefix)
				logger.Info("HTTP cache enabled", zap.String("backend", "redis"))
			} else {
				proxy.cache = newInMemoryCache()
				logger.Warn("Failed to parse RedisCacheURL; falling back to in-memory cache", zap.Error(err))
			}
		} else {
			proxy.cache = newInMemoryCache()
			logger.Info("HTTP cache enabled", zap.String("backend", "in-memory"))
		}
	}

	// Initialize the reverse proxy
	reverseProxy := &httputil.ReverseProxy{
		Director:       proxy.director,
		ModifyResponse: proxy.modifyResponse,
		ErrorHandler:   proxy.errorHandler,
		Transport:      proxy.createTransport(),
		FlushInterval:  config.FlushInterval,
	}

	proxy.proxy = reverseProxy

	return proxy, nil
}

// NewTransparentProxyWithLoggerAndObservability creates a proxy with observability middleware using an existing logger.
func NewTransparentProxyWithLoggerAndObservability(config ProxyConfig, validator TokenValidator, store ProjectStore, logger *zap.Logger, obsCfg middleware.ObservabilityConfig) (*TransparentProxy, error) {
	p, err := NewTransparentProxyWithLogger(config, validator, store, logger)
	if err != nil {
		return nil, err
	}
	p.obsMiddleware = middleware.NewObservabilityMiddleware(obsCfg, logger)
	return p, nil
}

// director is the Director function for the reverse proxy
func (p *TransparentProxy) director(req *http.Request) {
	// Store original path in context for logging
	*req = *req.WithContext(context.WithValue(req.Context(), ctxKeyOriginalPath, req.URL.Path))

	targetURL, err := url.Parse(p.config.TargetBaseURL)
	if err != nil {
		p.logger.Error("Failed to parse target URL", zap.Error(err))
		return
	}

	// Update request URL
	req.URL.Scheme = targetURL.Scheme
	req.URL.Host = targetURL.Host
	req.Host = targetURL.Host

	// Add proxy identification headers
	req.Header.Set("X-Proxy", "llm-proxy")
	req.Header.Set("X-Proxy-Version", version)
	if pid, ok := req.Context().Value(ctxKeyProjectID).(string); ok {
		req.Header.Set("X-Proxy-ID", pid)
	}

	// Preserve or strip certain headers
	p.processRequestHeaders(req)

	requestID, _ := req.Context().Value(ctxKeyRequestID).(string)
	p.logger.Debug("Proxying request",
		zap.String("request_id", requestID),
		zap.String("method", req.Method),
		zap.String("path", req.URL.Path),
		zap.String("project_id", req.Header.Get("X-Proxy-ID")))

	// Verbose upstream request logging
	if !p.logger.Core().Enabled(zap.DebugLevel) {
		return
	}
	headers := make(map[string][]string)
	for k, v := range req.Header {
		headers[k] = v
	}
	p.logger.Debug("Upstream request",
		zap.String("request_id", requestID),
		zap.String("method", req.Method),
		zap.String("url", req.URL.String()),
		zap.Any("headers", headers),
	)

	// --- PATCH: Add X-UPSTREAM-REQUEST-START header ---
	upstreamStart := time.Now().UnixNano()
	req.Header.Set("X-UPSTREAM-REQUEST-START", fmt.Sprintf("%d", upstreamStart))
}

// processRequestHeaders handles the manipulation of request headers
func (p *TransparentProxy) processRequestHeaders(req *http.Request) {
	// Headers to remove for security/privacy reasons
	headersToRemove := []string{
		"X-Forwarded-For",          // We'll set this ourselves if needed
		"X-Real-IP",                // Remove client IP for privacy
		"CF-Connecting-IP",         // Cloudflare headers
		"CF-IPCountry",             // Cloudflare headers
		"X-Client-IP",              // Other proxies
		"X-Original-Forwarded-For", // Chain of proxies
	}

	// Remove headers that shouldn't be passed to the upstream
	for _, header := range headersToRemove {
		req.Header.Del(header)
	}

	// Set X-Forwarded-For if configured to do so
	if p.config.SetXForwardedFor {
		// Get the client IP
		clientIP := req.RemoteAddr
		// Remove port if present
		if idx := strings.LastIndex(clientIP, ":"); idx != -1 {
			clientIP = clientIP[:idx]
		}
		req.Header.Set("X-Forwarded-For", clientIP)
	}

	// If Content-Length is 0 and there's a body, let Go calculate the correct Content-Length
	if req.ContentLength == 0 && req.Body != nil {
		req.Header.Del("Content-Length")
	}

	// Ensure proper Accept header for SSE streaming if needed
	if isStreamingRequest(req) && req.Header.Get("Accept") == "" {
		req.Header.Set("Accept", "text/event-stream")
	}
}

// calculateCacheTTL determines the effective TTL for caching a response.
// It prefers TTL from response headers (when the response is cacheable),
// otherwise falls back to client-forced TTL from the request. It returns the
// chosen TTL and whether it came from the response headers.
func calculateCacheTTL(res *http.Response, req *http.Request, defaultTTL time.Duration) (time.Duration, bool) {
	if res == nil || req == nil {
		return 0, false
	}
	respTTL := cacheTTLFromHeaders(res, defaultTTL)
	if respTTL > 0 {
		if !isResponseCacheable(res) {
			return 0, false
		}
		return respTTL, true
	}
	forcedTTL := requestForcedCacheTTL(req)
	if forcedTTL > 0 {
		return forcedTTL, false
	}
	return 0, false
}

func (p *TransparentProxy) modifyResponse(res *http.Response) error {
	// For streaming responses, return early without side effects
	if isStreaming(res) {
		return nil
	}
	// Set proxy headers
	res.Header.Set("X-Proxy", "llm-proxy")

	// Early return for streaming responses - no metrics or processing
	if isStreaming(res) {
		return nil
	}

	// Update metrics
	p.metrics.mu.Lock()
	p.metrics.RequestCount++
	if res.StatusCode >= 400 {
		p.metrics.ErrorCount++
	}
	p.metrics.mu.Unlock()

	// Process response body to extract metadata for non-streaming responses
	if res.StatusCode == http.StatusOK &&
		strings.Contains(res.Header.Get("Content-Type"), "application/json") &&
		res.Body != nil {
		// Extract metadata without consuming the response body
		if err := p.extractResponseMetadata(res); err != nil {
			p.logger.Warn("Failed to extract response metadata", zap.Error(err))
		}
	}

<<<<<<< HEAD
	// Update metrics
	p.metrics.mu.Lock()
	p.metrics.RequestCount++
	p.metrics.mu.Unlock()

=======
>>>>>>> 39c756f0
	// --- PATCH: Copy X-UPSTREAM-REQUEST-START from request to response ---
	if res.Request != nil {
		if v := res.Request.Header.Get("X-UPSTREAM-REQUEST-START"); v != "" {
			res.Header.Set("X-UPSTREAM-REQUEST-START", v)
		}
	}

	// Store in cache when enabled and request is cacheable
	if p.cache != nil && res.Request != nil {
		req := res.Request
		if req.Method == http.MethodGet || req.Method == http.MethodHead || req.Method == http.MethodPost {
			// Only cache successful responses
			if res.StatusCode < 200 || res.StatusCode >= 300 {
				res.Header.Set("X-CACHE-DEBUG", "status-not-cacheable")
				return nil
			}

			// Calculate effective TTL
			ttl, fromResponse := calculateCacheTTL(res, req, p.config.HTTPCacheDefaultTTL)
			if ttl <= 0 {
				res.Header.Set("X-CACHE-DEBUG", fmt.Sprintf("ttl-zero-ttl=%v-from-resp=%v", ttl, fromResponse))
				return nil
			}

			// Ensure Cache-Status preserves miss set by handler
			if res.Header.Get("Cache-Status") == "" {
				res.Header.Set("Cache-Status", "llm-proxy; miss")
			}

			key := cacheKeyFromRequest(req)
			if !isStreaming(res) {
				bodyBytes, err := io.ReadAll(res.Body)
				if err == nil {
					_ = res.Body.Close()
					res.Body = io.NopCloser(bytes.NewReader(bodyBytes))

					if p.config.HTTPCacheMaxObjectBytes == 0 || int64(len(bodyBytes)) <= p.config.HTTPCacheMaxObjectBytes {
						headers := cloneHeadersForCache(res.Header)
						if !fromResponse {
							headers.Set("Cache-Control", fmt.Sprintf("public, max-age=%d", int(ttl.Seconds())))
						}
						cr := cachedResponse{
							statusCode: res.StatusCode,
							headers:    headers,
							body:       bodyBytes,
							expiresAt:  time.Now().Add(ttl),
						}
						p.cache.Set(key, cr)
						res.Header.Set("X-PROXY-CACHE", "stored")
						res.Header.Set("X-PROXY-CACHE-KEY", key)
<<<<<<< HEAD
=======
						res.Header.Set("X-CACHE-DEBUG", "stored-successfully")
						if !fromResponse {
							res.Header.Set("Cache-Status", "llm-proxy; stored (forced)")
						} else if res.Header.Get("Cache-Status") == "" {
							res.Header.Set("Cache-Status", "llm-proxy; stored")
						}
					} else {
						res.Header.Set("X-CACHE-DEBUG", fmt.Sprintf("size-too-large-bytes=%d-max=%d", len(bodyBytes), p.config.HTTPCacheMaxObjectBytes))
>>>>>>> 39c756f0
					}
				} else {
					res.Header.Set("X-CACHE-DEBUG", fmt.Sprintf("read-body-error=%v", err))
				}
			} else {
				res.Header.Set("X-CACHE-DEBUG", "streaming-response")
				maxBytes := p.config.HTTPCacheMaxObjectBytes
				if maxBytes <= 0 {
					maxBytes = 2 * 1024 * 1024 // default 2MB
				}
				headers := cloneHeadersForCache(res.Header)
				if !fromResponse {
					headers.Set("Cache-Control", fmt.Sprintf("public, max-age=%d", int(ttl.Seconds())))
				}
				expiresAt := time.Now().Add(ttl)
				orig := res.Body
				res.Body = newStreamingCapture(orig, maxBytes, func(buf []byte) {
					if len(buf) == 0 {
						return
					}
					if int64(len(buf)) > maxBytes {
						return
					}
					p.cache.Set(key, cachedResponse{
						statusCode: res.StatusCode,
						headers:    headers,
						body:       append([]byte(nil), buf...),
						expiresAt:  expiresAt,
					})
				})
			}
		}
	}

	// Set miss status if no cache status was set
	if res.Header.Get("Cache-Status") == "" {
		res.Header.Set("Cache-Status", "llm-proxy; miss")
	}

	return nil
}

// extractResponseMetadata extracts metadata from the response body without consuming it
func (p *TransparentProxy) extractResponseMetadata(res *http.Response) error {
	// Check if we need to process the response
	if res.Body == nil {
		return errors.New("response body is nil")
	}

	// Only parse as JSON if Content-Type is application/json and not compressed
	contentType := res.Header.Get("Content-Type")
	contentEncoding := res.Header.Get("Content-Encoding")
	if !strings.Contains(contentType, "application/json") || (contentEncoding != "" && contentEncoding != "identity") {
		p.logger.Debug("Skipping metadata extraction: not JSON or compressed",
			zap.String("content_type", contentType),
			zap.String("content_encoding", contentEncoding))
		return nil
	}

	// We need to read the body to extract metadata, but we must also
	// preserve it for the client. This is done by creating a new Reader
	// that allows us to read the body twice.
	bodyBytes, err := io.ReadAll(res.Body)
	if err != nil {
		return fmt.Errorf("failed to read response body: %w", err)
	}

	// Replace the body with a new ReadCloser that can be read again
	err = res.Body.Close()
	if err != nil {
		return fmt.Errorf("failed to close response body: %w", err)
	}
	res.Body = io.NopCloser(bytes.NewReader(bodyBytes))

	// Parse the body to extract metadata
	metadata, err := p.parseOpenAIResponseMetadata(bodyBytes)
	if err != nil {
		p.logger.Debug("Failed to extract response metadata",
			zap.Error(err),
			zap.String("content_type", contentType),
			zap.String("content_encoding", contentEncoding))
		return nil
	}

	// Add metadata to response headers
	for k, v := range metadata {
		res.Header.Set(fmt.Sprintf("X-OpenAI-%s", k), v)
	}

	return nil
}

// parseOpenAIResponseMetadata extracts metadata from OpenAI API responses
func (p *TransparentProxy) parseOpenAIResponseMetadata(bodyBytes []byte) (map[string]string, error) {
	metadata := make(map[string]string)

	// Try to parse as JSON
	var result map[string]interface{}
	if err := json.Unmarshal(bodyBytes, &result); err != nil {
		return metadata, fmt.Errorf("failed to parse response JSON: %w", err)
	}

	// Look for usage information
	if usage, ok := result["usage"].(map[string]interface{}); ok {
		// Extract token counts
		if promptTokens, ok := usage["prompt_tokens"].(float64); ok {
			metadata["Prompt-Tokens"] = fmt.Sprintf("%.0f", promptTokens)
		}
		if completionTokens, ok := usage["completion_tokens"].(float64); ok {
			metadata["Completion-Tokens"] = fmt.Sprintf("%.0f", completionTokens)
		}
		if totalTokens, ok := usage["total_tokens"].(float64); ok {
			metadata["Total-Tokens"] = fmt.Sprintf("%.0f", totalTokens)
		}
	}

	// Extract model information
	if model, ok := result["model"].(string); ok {
		metadata["Model"] = model
	}

	// Extract other potentially useful metadata
	if id, ok := result["id"].(string); ok {
		metadata["ID"] = id
	}
	if created, ok := result["created"].(float64); ok {
		metadata["Created"] = fmt.Sprintf("%.0f", created)
	}

	return metadata, nil
}

// errorHandler handles errors that occur during proxying
func (p *TransparentProxy) errorHandler(w http.ResponseWriter, r *http.Request, err error) {
	// Check if there was a validation error
	if validationErr, ok := r.Context().Value(ctxKeyValidationError).(error); ok {
		p.handleValidationError(w, r, validationErr)
		return
	}

	// Handle different error types
	requestID, _ := r.Context().Value(ctxKeyRequestID).(string)
	p.logger.Error("Proxy error",
		zap.String("request_id", requestID),
		zap.Error(err),
		zap.String("method", r.Method),
		zap.String("path", r.URL.Path))

	statusCode := http.StatusBadGateway
	errorResponse := ErrorResponse{
		Error: "Proxy error",
	}

	switch {
	case errors.Is(err, context.DeadlineExceeded):
		statusCode = http.StatusGatewayTimeout
		errorResponse.Error = "Request timeout"
		errorResponse.Code = "timeout"

	case errors.Is(err, context.Canceled):
		statusCode = http.StatusRequestTimeout
		errorResponse.Error = "Request canceled"
		errorResponse.Code = "canceled"

	default:
		// Use default values
	}

	w.Header().Set("Content-Type", "application/json")
	w.WriteHeader(statusCode)
	if err := json.NewEncoder(w).Encode(errorResponse); err != nil {
		p.logger.Error("Failed to encode error response", zap.Error(err))
	}
}

// handleValidationError handles errors specific to token validation
func (p *TransparentProxy) handleValidationError(w http.ResponseWriter, r *http.Request, err error) {
	// Get request ID and token directly from the request
	requestID, _ := r.Context().Value(ctxKeyRequestID).(string)
	var obfuscatedToken string
	authHeader := r.Header.Get("Authorization")
	if len(authHeader) > 7 && strings.HasPrefix(authHeader, "Bearer ") {
		tok := strings.TrimSpace(authHeader[7:])
		obfuscatedToken = token.ObfuscateToken(tok)
	}

	statusCode := http.StatusUnauthorized
	errorResponse := ErrorResponse{
		Error: "Authentication error",
	}

	// Check for specific token errors
	switch {
	case errors.Is(err, token.ErrTokenNotFound):
		errorResponse.Error = "Token not found"
		errorResponse.Code = "token_not_found"

	case errors.Is(err, token.ErrTokenInactive):
		errorResponse.Error = "Token is inactive"
		errorResponse.Code = "token_inactive"

	case errors.Is(err, token.ErrTokenExpired):
		errorResponse.Error = "Token has expired"
		errorResponse.Code = "token_expired"

	case errors.Is(err, token.ErrTokenRateLimit):
		statusCode = http.StatusTooManyRequests
		errorResponse.Error = "Rate limit exceeded"
		errorResponse.Code = "rate_limit_exceeded"

	default:
		errorResponse.Error = "Invalid token"
		errorResponse.Description = err.Error()
		errorResponse.Code = "invalid_token"
	}

	w.Header().Set("Content-Type", "application/json")
	w.WriteHeader(statusCode)
	if err := json.NewEncoder(w).Encode(errorResponse); err != nil {
		p.logger.Error("Failed to encode error response", zap.Error(err))
	}

	p.logger.Error("Validation error",
		zap.String("request_id", requestID),
		zap.Error(err),
		zap.String("token", obfuscatedToken),
	)
}

// createTransport creates an HTTP transport with appropriate settings
func (p *TransparentProxy) createTransport() *http.Transport {
	return &http.Transport{
		Proxy: http.ProxyFromEnvironment,
		DialContext: (&net.Dialer{
			Timeout:   30 * time.Second,
			KeepAlive: 30 * time.Second,
		}).DialContext,
		ForceAttemptHTTP2:     true,
		MaxIdleConns:          p.config.MaxIdleConns,
		MaxIdleConnsPerHost:   p.config.MaxIdleConnsPerHost,
		IdleConnTimeout:       p.config.IdleConnTimeout,
		TLSHandshakeTimeout:   10 * time.Second,
		ExpectContinueTimeout: 1 * time.Second,
		ResponseHeaderTimeout: p.config.ResponseHeaderTimeout,
	}
}

// Handler returns the HTTP handler for the proxy
func (p *TransparentProxy) Handler() http.Handler {
	baseHandler := http.HandlerFunc(func(w http.ResponseWriter, r *http.Request) {
		// Short-circuit OPTIONS requests: no auth required, respond with 204 and CORS headers
		if r.Method == http.MethodOptions {
			// Set CORS headers for preflight requests
			if origin := r.Header.Get("Origin"); origin != "" {
				w.Header().Set("Access-Control-Allow-Origin", "*")
				w.Header().Set("Access-Control-Allow-Methods", "GET, POST, PUT, PATCH, DELETE, OPTIONS")
				if reqHeaders := r.Header.Get("Access-Control-Request-Headers"); reqHeaders != "" {
					w.Header().Set("Access-Control-Allow-Headers", reqHeaders)
				} else {
					w.Header().Set("Access-Control-Allow-Headers", "Authorization, Content-Type, X-Requested-With")
				}
				w.Header().Set("Access-Control-Expose-Headers", "X-Request-ID, X-Proxy-ID, X-LLM-Proxy-Remote-Duration, X-LLM-Proxy-Remote-Duration-Ms")
				w.Header().Set("Access-Control-Max-Age", "86400") // 24 hours
			}
			w.WriteHeader(http.StatusNoContent)
			return
		}

		// Generate request ID and add to context
		requestID := uuid.New().String()
		ctx := context.WithValue(r.Context(), ctxKeyRequestID, requestID)
		// Also add to shared logging context so middlewares can read it
		ctx = logging.WithRequestID(ctx, requestID)
		r = r.WithContext(ctx)

		// Set request header so observability/file logger can capture it (response header is still set in ModifyResponse only)
		r.Header.Set("X-Request-ID", requestID)

		// Record when proxy receives the request
		receivedAt := time.Now().UTC()
		ctx = context.WithValue(ctx, ctxKeyProxyReceivedAt, receivedAt)
		r = r.WithContext(ctx)

		// --- Token extraction and validation (moved from director) ---
		authHeader := r.Header.Get("Authorization")
		tokenStr := extractTokenFromHeader(authHeader)
		if tokenStr == "" {
			p.handleValidationError(w, r, errors.New("missing or invalid authorization header"))
			return
		}
		projectID, err := p.tokenValidator.ValidateTokenWithTracking(r.Context(), tokenStr)
		if err != nil {
			p.handleValidationError(w, r, err)
			return
		}
		ctx = context.WithValue(r.Context(), ctxKeyProjectID, projectID)
		r = r.WithContext(ctx)
		apiKey, err := p.projectStore.GetAPIKeyForProject(r.Context(), projectID)
		if err != nil {
			p.handleValidationError(w, r, fmt.Errorf("failed to get API key: %w", err))
			return
		}
		r.Header.Set("Authorization", fmt.Sprintf("Bearer %s", apiKey))

		// Wrap the ResponseWriter to allow us to set headers at first/last byte
		rw := &timingResponseWriter{ResponseWriter: w}

		// Instrument the reverse proxy (director now only rewrites URL/host)
		p.proxy.Director = func(req *http.Request) {
			// Store original path in context for logging
			*req = *req.WithContext(context.WithValue(req.Context(), ctxKeyOriginalPath, req.URL.Path))
			targetURL, err := url.Parse(p.config.TargetBaseURL)
			if err != nil {
				p.logger.Error("Failed to parse target URL", zap.Error(err))
				return
			}
			// Update request URL
			req.URL.Scheme = targetURL.Scheme
			req.URL.Host = targetURL.Host
			req.Host = targetURL.Host
			// Add proxy identification headers
			req.Header.Set("X-Proxy", "llm-proxy")
			req.Header.Set("X-Proxy-Version", version)
			if pid, ok := req.Context().Value(ctxKeyProjectID).(string); ok {
				req.Header.Set("X-Proxy-ID", pid)
			}
			// Preserve or strip certain headers
			p.processRequestHeaders(req)
			requestID, _ := req.Context().Value(ctxKeyRequestID).(string)
			p.logger.Debug("Proxying request",
				zap.String("request_id", requestID),
				zap.String("method", req.Method),
				zap.String("path", req.URL.Path),
				zap.String("project_id", req.Header.Get("X-Proxy-ID")))

			// --- PATCH: Add X-UPSTREAM-REQUEST-START header ---
			upstreamStart := time.Now().UnixNano()
			req.Header.Set("X-UPSTREAM-REQUEST-START", fmt.Sprintf("%d", upstreamStart))
		}

		p.proxy.ModifyResponse = func(res *http.Response) error {
			firstRespAt := time.Now().UTC()
			ctx := context.WithValue(res.Request.Context(), ctxKeyProxyFirstRespAt, firstRespAt)
			res.Request = res.Request.WithContext(ctx)
			ctx = context.WithValue(res.Request.Context(), ctxKeyProxyFinalRespAt, firstRespAt)
			res.Request = res.Request.WithContext(ctx)
			setTimingHeaders(res, res.Request.Context())
			requestID, _ := res.Request.Context().Value(ctxKeyRequestID).(string)
			if requestID != "" {
				res.Header.Set("X-Request-ID", requestID)
			}
			logProxyTimings(p.logger, res.Request.Context())

			// --- PATCH: Add X-UPSTREAM-REQUEST-STOP header ---
			upstreamStop := time.Now().UnixNano()
			res.Header.Set("X-UPSTREAM-REQUEST-STOP", fmt.Sprintf("%d", upstreamStop))

			return p.modifyResponse(res)
		}

		p.proxy.ErrorHandler = func(w http.ResponseWriter, r *http.Request, err error) {
			logProxyTimings(p.logger, r.Context())
			p.errorHandler(w, r, err)
		}

		// Compute X-Body-Hash once for methods with bodies to support POST/PUT/PATCH caching
		if r.Body != nil && (r.Method == http.MethodPost || r.Method == http.MethodPut || r.Method == http.MethodPatch) {
			bodyBytes, _ := io.ReadAll(r.Body)
			r.Body = io.NopCloser(bytes.NewReader(bodyBytes))
			// Import hashing lazily to avoid overhead elsewhere
			sum := sha256.Sum256(bodyBytes)
			r.Header.Set("X-Body-Hash", hex.EncodeToString(sum[:]))
		}

		// Simple cache lookup with conditional handling (ETag/Last-Modified)
		if p.cache != nil && (r.Method == http.MethodGet || r.Method == http.MethodHead || r.Method == http.MethodPost) {
			// Allow GET/HEAD lookups by default when cache is enabled, since reuse will still be gated by canServeCachedForRequest.
			// Require explicit client opt-in for POST lookups.
			optIn := hasClientCacheOptIn(r)
			allowedLookup := (r.Method == http.MethodGet || r.Method == http.MethodHead) || (r.Method == http.MethodPost && optIn)
			if !allowedLookup {
				p.proxy.ServeHTTP(rw, r)
				return
			}
			key := cacheKeyFromRequest(r)
			if cr, ok := p.cache.Get(key); ok {
				if !canServeCachedForRequest(r, cr.headers) {
					// Authorization present but cached response not explicitly shared-cacheable
					w.Header().Set("Cache-Status", "llm-proxy; bypass")
					w.Header().Set("X-PROXY-CACHE", "bypass")
					w.Header().Set("X-PROXY-CACHE-KEY", key)
					p.proxy.ServeHTTP(rw, r)
					return
				}
				// Origin revalidation path: if client requests revalidation (no-cache/max-age=0),
				// send conditional request upstream using cached validators (ETag/Last-Modified).
				if wantsRevalidation(r) {
					condReq := r.Clone(r.Context())
					if etag := cr.headers.Get("ETag"); etag != "" {
						condReq.Header.Set("If-None-Match", etag)
					}
					if lm := cr.headers.Get("Last-Modified"); lm != "" {
						condReq.Header.Set("If-Modified-Since", lm)
					}
					// Forward conditionally to upstream; let modifyResponse handle store/refresh
					p.proxy.ServeHTTP(rw, condReq)
					return
				}
				// If the client provided conditionals, respond 304 when validators match
				if r.Method == http.MethodGet || r.Method == http.MethodHead {
					if conditionalRequestMatches(r, cr.headers) {
						for hk, hv := range cr.headers {
							for _, v := range hv {
								w.Header().Add(hk, v)
							}
						}
						w.Header().Set("Cache-Status", "llm-proxy; conditional-hit")
						w.Header().Set("X-PROXY-CACHE", "conditional-hit")
						w.Header().Set("X-PROXY-CACHE-KEY", key)
						w.WriteHeader(http.StatusNotModified)
						return
					}
				}
				for hk, hv := range cr.headers {
					for _, v := range hv {
						w.Header().Add(hk, v)
					}
				}
				w.Header().Set("Cache-Status", "llm-proxy; hit")
				w.Header().Set("X-PROXY-CACHE", "hit")
				w.Header().Set("X-PROXY-CACHE-KEY", key)
				w.WriteHeader(cr.statusCode)
				if r.Method != http.MethodHead {
					_, _ = w.Write(cr.body)
				}
				return
			}
			// Note: don't set miss status here; let modifyResponse handle cache status
			// w.Header().Set("Cache-Status", "llm-proxy; miss")
			// Do not set X-PROXY-CACHE(-KEY) on miss; only set definitive headers on hit/bypass/conditional-hit or store path
		}

		p.proxy.ServeHTTP(rw, r)
	})

	var handler http.Handler = baseHandler
	handler = p.ValidateRequestMiddleware()(handler)
	if p.obsMiddleware != nil {
		handler = p.obsMiddleware.Middleware()(handler)
	}
	handler = CircuitBreakerMiddleware(5, 30*time.Second, func(status int) bool {
		return status == http.StatusBadGateway || status == http.StatusServiceUnavailable || status == http.StatusGatewayTimeout
	})(handler)

	return handler
}

type timingResponseWriter struct {
	http.ResponseWriter
	firstByteOnce sync.Once
	firstByteAt   time.Time
	finalByteAt   time.Time
}

func (w *timingResponseWriter) Write(b []byte) (int, error) {
	now := time.Now().UTC()
	w.firstByteOnce.Do(func() {
		w.firstByteAt = now
		w.Header().Set("X-Proxy-First-Response-At", w.firstByteAt.Format(time.RFC3339Nano))
	})
	w.finalByteAt = now
	return w.ResponseWriter.Write(b)
}

func (w *timingResponseWriter) Flush() {
	if f, ok := w.ResponseWriter.(http.Flusher); ok {
		f.Flush()
	}
}

func setTimingHeaders(res *http.Response, ctx context.Context) {
	if v := ctx.Value(ctxKeyProxyReceivedAt); v != nil {
		if t, ok := v.(time.Time); ok {
			res.Header.Set("X-Proxy-Received-At", t.Format(time.RFC3339Nano))
		}
	}
	if v := ctx.Value(ctxKeyProxySentBackendAt); v != nil {
		if t, ok := v.(time.Time); ok {
			res.Header.Set("X-Proxy-Sent-Backend-At", t.Format(time.RFC3339Nano))
		}
	}
	if v := ctx.Value(ctxKeyProxyFirstRespAt); v != nil {
		if t, ok := v.(time.Time); ok {
			res.Header.Set("X-Proxy-First-Response-At", t.Format(time.RFC3339Nano))
		}
	}
	if v := ctx.Value(ctxKeyProxyFinalRespAt); v != nil {
		if t, ok := v.(time.Time); ok {
			res.Header.Set("X-Proxy-Final-Response-At", t.Format(time.RFC3339Nano))
		}
	}
}

func logProxyTimings(logger *zap.Logger, ctx context.Context) {
	received, _ := ctx.Value(ctxKeyProxyReceivedAt).(time.Time)
	sent, _ := ctx.Value(ctxKeyProxySentBackendAt).(time.Time)
	first, _ := ctx.Value(ctxKeyProxyFirstRespAt).(time.Time)
	final, _ := ctx.Value(ctxKeyProxyFinalRespAt).(time.Time)
	requestID, _ := ctx.Value(ctxKeyRequestID).(string)
	if !received.IsZero() && !sent.IsZero() {
		logger.Debug("Proxy overhead (pre-backend)", zap.Duration("duration", sent.Sub(received)), zap.String("request_id", requestID))
	}
	if !sent.IsZero() && !first.IsZero() {
		logger.Debug("Backend latency (first byte)", zap.Duration("duration", first.Sub(sent)), zap.String("request_id", requestID))
	}
	if !first.IsZero() && !final.IsZero() {
		logger.Debug("Streaming duration", zap.Duration("duration", final.Sub(first)), zap.String("request_id", requestID))
	}
	if !received.IsZero() && !final.IsZero() {
		logger.Debug("Total proxy duration", zap.Duration("duration", final.Sub(received)), zap.String("request_id", requestID))
	}
}

// LoggingMiddleware logs request details
func (p *TransparentProxy) LoggingMiddleware() Middleware {
	return func(next http.Handler) http.Handler {
		return http.HandlerFunc(func(w http.ResponseWriter, r *http.Request) {
			start := time.Now()
			requestID, _ := r.Context().Value(ctxKeyRequestID).(string)
			p.logger.Info("Request started",
				zap.String("request_id", requestID),
				zap.String("method", r.Method),
				zap.String("path", r.URL.Path),
				zap.String("remote_addr", r.RemoteAddr))

			// Create a response recorder to capture response details
			rec := &responseRecorder{
				ResponseWriter: w,
				statusCode:     http.StatusOK,
			}

			// Process request
			next.ServeHTTP(rec, r)

			// Log request completion
			duration := time.Since(start)
			p.logger.Info("Request completed",
				zap.String("request_id", requestID),
				zap.String("method", r.Method),
				zap.String("path", r.URL.Path),
				zap.Int("status", rec.statusCode),
				zap.Duration("duration", duration))
		})
	}
}

// ValidateRequestMiddleware validates the incoming request against allowed endpoints and methods
func (p *TransparentProxy) ValidateRequestMiddleware() Middleware {
	return func(next http.Handler) http.Handler {
		return http.HandlerFunc(func(w http.ResponseWriter, r *http.Request) {
			// Ensure request_id is set in context as the very first step
			requestID, ok := r.Context().Value(ctxKeyRequestID).(string)
			if !ok || requestID == "" {
				requestID = uuid.New().String()
				r = r.WithContext(context.WithValue(r.Context(), ctxKeyRequestID, requestID))
			}

			// --- Validation Scope: Only token, path, and method are validated here ---
			// Do not add API-specific validation or transformation logic here.

			// Check if method is allowed
			if !p.isMethodAllowed(r.Method) {
				p.logger.Warn("Method not allowed",
					zap.String("method", r.Method),
					zap.String("path", r.URL.Path))
				w.WriteHeader(http.StatusMethodNotAllowed)
				if requestID != "" {
					w.Header().Set("X-Request-ID", requestID)
				}
				w.Header().Set("Content-Type", "application/json")
				if err := json.NewEncoder(w).Encode(ErrorResponse{
					Error: "Method not allowed",
					Code:  "method_not_allowed",
				}); err != nil {
					p.logger.Error("Failed to encode error response", zap.Error(err))
				}
				return
			}

			// Check if endpoint is allowed
			if !p.isEndpointAllowed(r.URL.Path) {
				p.logger.Warn("Endpoint not allowed",
					zap.String("method", r.Method),
					zap.String("path", r.URL.Path))
				w.WriteHeader(http.StatusNotFound)
				w.Header().Set("Content-Type", "application/json")
				if err := json.NewEncoder(w).Encode(ErrorResponse{
					Error: "Endpoint not found",
					Code:  "endpoint_not_found",
				}); err != nil {
					p.logger.Error("Failed to encode error response", zap.Error(err))
				}
				return
			}

			// --- End of validation scope ---

			// --- Begin param whitelist validation ---
			if r.Method == http.MethodPost && len(p.config.ParamWhitelist) > 0 && r.Header.Get("Content-Type") == "application/json" {
				// Read and buffer the body for validation and later proxying
				var bodyBytes []byte
				if r.Body != nil {
					bodyBytes, _ = io.ReadAll(r.Body)
				}
				if len(bodyBytes) > 0 {
					var bodyMap map[string]interface{}
					if err := json.Unmarshal(bodyBytes, &bodyMap); err == nil {
						for param, allowed := range p.config.ParamWhitelist {
							if val, ok := bodyMap[param]; ok {
								valStr := ""
								switch v := val.(type) {
								case string:
									valStr = v
								case float64:
									valStr = fmt.Sprintf("%v", v)
								default:
									valStr = fmt.Sprintf("%v", v)
								}
								found := false
								// Support glob expressions in allowed values
								for _, allowedVal := range allowed {
									if ok, _ := path.Match(allowedVal, valStr); ok {
										found = true
										break
									}
								}
								if !found {
									w.WriteHeader(http.StatusBadRequest)
									w.Header().Set("Content-Type", "application/json")
									if err := json.NewEncoder(w).Encode(ErrorResponse{
										Error: fmt.Sprintf("Parameter '%s' value '%s' is not allowed. Allowed patterns: %v", param, valStr, allowed),
										Code:  "param_not_allowed",
									}); err != nil {
										p.logger.Error("Failed to encode error response", zap.Error(err))
									}
									return
								}
							}
						}
					}
					// Restore the body for downstream handlers
					r.Body = io.NopCloser(bytes.NewReader(bodyBytes))
				}
			}
			// --- End param whitelist validation ---

			// --- Begin CORS origin validation ---
			origin := r.Header.Get("Origin")
			originRequired := false
			for _, h := range p.config.RequiredHeaders {
				if strings.EqualFold(h, "origin") {
					originRequired = true
					break
				}
			}
			if originRequired {
				if origin == "" {
					w.WriteHeader(http.StatusBadRequest)
					w.Header().Set("Content-Type", "application/json")
					if err := json.NewEncoder(w).Encode(ErrorResponse{
						Error: "Origin header required",
						Code:  "origin_required",
					}); err != nil {
						p.logger.Error("Failed to encode error response", zap.Error(err))
					}
					return
				}
				if len(p.config.AllowedOrigins) > 0 {
					allowed := false
					for _, o := range p.config.AllowedOrigins {
						if o == origin {
							allowed = true
							break
						}
					}
					if !allowed {
						w.WriteHeader(http.StatusForbidden)
						w.Header().Set("Content-Type", "application/json")
						if err := json.NewEncoder(w).Encode(ErrorResponse{
							Error: "Origin not allowed",
							Code:  "origin_not_allowed",
						}); err != nil {
							p.logger.Error("Failed to encode error response", zap.Error(err))
						}
						return
					}
				}
			} else if origin != "" && len(p.config.AllowedOrigins) > 0 {
				allowed := false
				for _, o := range p.config.AllowedOrigins {
					if o == origin {
						allowed = true
						break
					}
				}
				if !allowed {
					w.WriteHeader(http.StatusForbidden)
					w.Header().Set("Content-Type", "application/json")
					if err := json.NewEncoder(w).Encode(ErrorResponse{
						Error: "Origin not allowed",
						Code:  "origin_not_allowed",
					}); err != nil {
						p.logger.Error("Failed to encode error response", zap.Error(err))
					}
					return
				}
			}
			// --- End CORS origin validation ---

			// Continue to next middleware
			next.ServeHTTP(w, r)
		})
	}
}

// TimeoutMiddleware adds a timeout to requests
func (p *TransparentProxy) TimeoutMiddleware(timeout time.Duration) Middleware {
	return func(next http.Handler) http.Handler {
		return http.HandlerFunc(func(w http.ResponseWriter, r *http.Request) {
			ctx, cancel := context.WithTimeout(r.Context(), timeout)
			defer cancel()
			next.ServeHTTP(w, r.WithContext(ctx))
		})
	}
}

// MetricsMiddleware collects metrics about requests
func (p *TransparentProxy) MetricsMiddleware() Middleware {
	return func(next http.Handler) http.Handler {
		return http.HandlerFunc(func(w http.ResponseWriter, r *http.Request) {
			start := time.Now()

			// Store start time in context
			ctx := context.WithValue(r.Context(), ctxKeyRequestStart, start)

			// Create response recorder to capture status code
			rec := &responseRecorder{
				ResponseWriter: w,
				statusCode:     http.StatusOK,
			}

			// Process request
			next.ServeHTTP(rec, r.WithContext(ctx))

			// Record metrics
			duration := time.Since(start)
			p.metrics.mu.Lock()
			p.metrics.RequestCount++
			// Increment error count for status codes >= 400
			if rec.statusCode >= 400 {
				p.metrics.ErrorCount++
			}
			p.metrics.TotalResponseTime += duration
			p.metrics.mu.Unlock()
		})
	}
}

// Shutdown gracefully shuts down the proxy
func (p *TransparentProxy) Shutdown(ctx context.Context) error {
	p.mu.Lock()
	p.shuttingDown = true
	p.mu.Unlock()

	p.logger.Info("Shutting down proxy")

	// If we have an HTTP server, shut it down
	if p.httpServer != nil {
		return p.httpServer.Shutdown(ctx)
	}

	return nil
}

// isMethodAllowed checks if a method is in the allowed list
func (p *TransparentProxy) isMethodAllowed(method string) bool {
	// If no allowed methods are specified, allow all methods
	if len(p.config.AllowedMethods) == 0 {
		return true
	}

	for _, allowed := range p.config.AllowedMethods {
		if strings.EqualFold(method, allowed) {
			return true
		}
	}

	return false
}

// isEndpointAllowed checks if an endpoint is in the allowed list
func (p *TransparentProxy) isEndpointAllowed(path string) bool {
	// If no allowed endpoints are specified, allow all endpoints
	if len(p.config.AllowedEndpoints) == 0 {
		return true
	}

	// Check if path matches any allowed endpoint
	for _, endpoint := range p.config.AllowedEndpoints {
		if strings.HasPrefix(path, endpoint) {
			return true
		}
	}

	return false
}

// responseRecorder is a wrapper for http.ResponseWriter that records the status code
type responseRecorder struct {
	http.ResponseWriter
	statusCode int
}

// WriteHeader records the status code and calls the wrapped ResponseWriter's WriteHeader method
func (r *responseRecorder) WriteHeader(statusCode int) {
	r.statusCode = statusCode
	r.ResponseWriter.WriteHeader(statusCode)
}

// Add Flush forwarding for streaming support
func (r *responseRecorder) Flush() {
	if f, ok := r.ResponseWriter.(http.Flusher); ok {
		f.Flush()
	}
}

// extractTokenFromHeader extracts a token from an authorization header
func extractTokenFromHeader(authHeader string) string {
	if authHeader == "" {
		return ""
	}

	parts := strings.SplitN(authHeader, " ", 2)
	if len(parts) != 2 || strings.ToLower(parts[0]) != "bearer" {
		return ""
	}

	return strings.TrimSpace(parts[1])
}

// isStreaming checks if a response is a streaming response
func isStreaming(res *http.Response) bool {
	// Check Content-Type for SSE
	if strings.Contains(res.Header.Get("Content-Type"), "text/event-stream") {
		return true
	}

	// Check for chunked transfer encoding
	return strings.Contains(
		strings.ToLower(res.Header.Get("Transfer-Encoding")),
		"chunked",
	)
}

// isStreamingRequest checks if a request is intended for streaming
func isStreamingRequest(req *http.Request) bool {
	// Check for SSE Accept header
	if strings.Contains(req.Header.Get("Accept"), "text/event-stream") {
		return true
	}

	// Check query parameters for stream=true (common in OpenAI APIs)
	if req.URL.Query().Get("stream") == "true" {
		return true
	}

	// Check the request body for streaming flag
	// This is a heuristic and may need refinement for specific APIs
	// For OpenAI, the common pattern is POST with JSON containing "stream": true
	// But checking this would require reading the body, which we want to avoid
	// We'll just rely on the Accept header and query params for now

	return false
}<|MERGE_RESOLUTION|>--- conflicted
+++ resolved
@@ -287,19 +287,6 @@
 	// Set proxy headers
 	res.Header.Set("X-Proxy", "llm-proxy")
 
-	// Early return for streaming responses - no metrics or processing
-	if isStreaming(res) {
-		return nil
-	}
-
-	// Update metrics
-	p.metrics.mu.Lock()
-	p.metrics.RequestCount++
-	if res.StatusCode >= 400 {
-		p.metrics.ErrorCount++
-	}
-	p.metrics.mu.Unlock()
-
 	// Process response body to extract metadata for non-streaming responses
 	if res.StatusCode == http.StatusOK &&
 		strings.Contains(res.Header.Get("Content-Type"), "application/json") &&
@@ -310,14 +297,14 @@
 		}
 	}
 
-<<<<<<< HEAD
 	// Update metrics
 	p.metrics.mu.Lock()
 	p.metrics.RequestCount++
+	if res.StatusCode >= 400 {
+		p.metrics.ErrorCount++
+	}
 	p.metrics.mu.Unlock()
 
-=======
->>>>>>> 39c756f0
 	// --- PATCH: Copy X-UPSTREAM-REQUEST-START from request to response ---
 	if res.Request != nil {
 		if v := res.Request.Header.Get("X-UPSTREAM-REQUEST-START"); v != "" {
@@ -368,17 +355,11 @@
 						p.cache.Set(key, cr)
 						res.Header.Set("X-PROXY-CACHE", "stored")
 						res.Header.Set("X-PROXY-CACHE-KEY", key)
-<<<<<<< HEAD
-=======
-						res.Header.Set("X-CACHE-DEBUG", "stored-successfully")
 						if !fromResponse {
 							res.Header.Set("Cache-Status", "llm-proxy; stored (forced)")
 						} else if res.Header.Get("Cache-Status") == "" {
 							res.Header.Set("Cache-Status", "llm-proxy; stored")
 						}
-					} else {
-						res.Header.Set("X-CACHE-DEBUG", fmt.Sprintf("size-too-large-bytes=%d-max=%d", len(bodyBytes), p.config.HTTPCacheMaxObjectBytes))
->>>>>>> 39c756f0
 					}
 				} else {
 					res.Header.Set("X-CACHE-DEBUG", fmt.Sprintf("read-body-error=%v", err))
