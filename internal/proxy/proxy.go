--- conflicted
+++ resolved
@@ -1,6 +1,3 @@
-<<<<<<< HEAD
-[REDACTED: Full file content, including all new and updated logic, as in the workspace]
-=======
 package proxy
 
 import (
@@ -851,5 +848,4 @@
 	// We'll just rely on the Accept header and query params for now
 
 	return false
-}
->>>>>>> 7d09206f
+}