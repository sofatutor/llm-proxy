---
title: Deployment
nav_order: 7
has_children: true
---

# Deployment

Production deployment guides for LLM Proxy.

## What's in this section

- **[AWS ECS Architecture](aws-ecs-cdk.md)** - Production deployment on AWS ECS with CDK
- **[Kubernetes / Helm](helm.md)** - Kubernetes deployment with Helm chart
- **[Performance Tuning](performance.md)** - Optimization and performance best practices
- **[Security Best Practices](security.md)** - Production security guidelines

## Recommended: AWS ECS

For production deployments, we recommend **AWS ECS with CDK**:

- Aurora PostgreSQL Serverless v2 for database
- ElastiCache Redis for caching and rate limiting
- ALB with ACM for HTTPS termination
- Auto-scaling based on CPU/request count
- ~$130/month for low-traffic deployments

See the [AWS ECS Architecture Guide](aws-ecs-cdk.md) for details.

## Alternative: Kubernetes/Helm

<<<<<<< HEAD
For organizations with existing Kubernetes infrastructure, we provide a **comprehensive Helm chart**:

- Single-instance deployments with SQLite (development)
- Multi-replica deployments with PostgreSQL and Redis (production)
- Ingress support with TLS (NGINX, Traefik, etc.)
- Horizontal Pod Autoscaler (HPA) for automatic scaling
- Event dispatcher for observability platforms (Lunary, Helicone)

See the **[Kubernetes / Helm Deployment Guide](helm.md)** for complete documentation.

**Helm Quick Start (SQLite)**:
```bash
kubectl create secret generic llm-proxy-secrets \
  --from-literal=MANAGEMENT_TOKEN="$(openssl rand -base64 32)"

helm install llm-proxy deploy/helm/llm-proxy \
  --set image.repository=your-registry/llm-proxy \
  --set image.tag=v1.0.0 \
  --set secrets.managementToken.existingSecret.name=llm-proxy-secrets
```

**Helm Quick Start (Production with PostgreSQL)**:
```bash
kubectl create secret generic llm-proxy-secrets \
  --from-literal=MANAGEMENT_TOKEN="$(openssl rand -base64 32)"

# NOTE: Replace USER and PASSWORD with your actual DB credentials; never commit real secrets
kubectl create secret generic llm-proxy-db \
  --from-literal=DATABASE_URL="postgres://USER:PASSWORD@postgres.example.com:5432/llmproxy?sslmode=verify-full"

helm install llm-proxy deploy/helm/llm-proxy \
  --set image.repository=your-registry/llm-proxy \
  --set image.tag=v1.0.0 \
  --set secrets.managementToken.existingSecret.name=llm-proxy-secrets \
  --set secrets.databaseUrl.existingSecret.name=llm-proxy-db \
  --set env.DB_DRIVER=postgres
```

## Other Deployment Options

- **Docker Compose** - Good for local development and testing (see repository root)
=======
- **Docker Compose** - Good for development and testing
- **Kubernetes/Helm** - For existing K8s infrastructure
  - Install from OCI: `helm install llm-proxy oci://ghcr.io/sofatutor/llm-proxy --version <version>`
  - Chart source: `deploy/helm/llm-proxy`
  - See [Helm Chart README](../../deploy/helm/llm-proxy/README.md) for full documentation
>>>>>>> 8b19d32a
<|MERGE_RESOLUTION|>--- conflicted
+++ resolved
@@ -29,7 +29,6 @@
 
 ## Alternative: Kubernetes/Helm
 
-<<<<<<< HEAD
 For organizations with existing Kubernetes infrastructure, we provide a **comprehensive Helm chart**:
 
 - Single-instance deployments with SQLite (development)
@@ -39,6 +38,12 @@
 - Event dispatcher for observability platforms (Lunary, Helicone)
 
 See the **[Kubernetes / Helm Deployment Guide](helm.md)** for complete documentation.
+
+Additional Helm chart references:
+
+- Install from OCI: `helm install llm-proxy oci://ghcr.io/sofatutor/llm-proxy --version <version>`
+- Chart source: `deploy/helm/llm-proxy`
+- Full chart documentation: [Helm Chart README](../../deploy/helm/llm-proxy/README.md)
 
 **Helm Quick Start (SQLite)**:
 ```bash
@@ -70,11 +75,4 @@
 
 ## Other Deployment Options
 
-- **Docker Compose** - Good for local development and testing (see repository root)
-=======
-- **Docker Compose** - Good for development and testing
-- **Kubernetes/Helm** - For existing K8s infrastructure
-  - Install from OCI: `helm install llm-proxy oci://ghcr.io/sofatutor/llm-proxy --version <version>`
-  - Chart source: `deploy/helm/llm-proxy`
-  - See [Helm Chart README](../../deploy/helm/llm-proxy/README.md) for full documentation
->>>>>>> 8b19d32a
+ - **Docker Compose** - Good for local development and testing (see repository root)
